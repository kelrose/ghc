{-
(c) The University of Glasgow 2006
(c) The GRASP/AQUA Project, Glasgow University, 1992-1998


Pattern-matching bindings (HsBinds and MonoBinds)

Handles @HsBinds@; those at the top level require different handling,
in that the @Rec@/@NonRec@/etc structure is thrown away (whereas at
lower levels it is preserved with @let@/@letrec@s).
-}

{-# LANGUAGE CPP #-}
{-# LANGUAGE TypeFamilies #-}

module DsBinds ( dsTopLHsBinds, dsLHsBinds, decomposeRuleLhs, dsSpec,
                 dsHsWrapper, dsTcEvBinds, dsTcEvBinds_s, dsEvBinds, dsMkUserRule
  ) where

#include "HsVersions.h"

import {-# SOURCE #-}   DsExpr( dsLExpr )
import {-# SOURCE #-}   Match( matchWrapper )

import DsMonad
import DsGRHSs
import DsUtils

import HsSyn            -- lots of things
import CoreSyn          -- lots of things
import Literal          ( Literal(MachStr) )
import CoreOpt          ( simpleOptExpr )
import OccurAnal        ( occurAnalyseExpr )
import MkCore
import CoreUtils
import CoreArity ( etaExpand )
import CoreUnfold
import CoreFVs
import Digraph

import PrelNames
import TyCon
import TcEvidence
import TcType
import Type
import Coercion
import TysWiredIn ( typeNatKind, typeSymbolKind )
import Id
import MkId(proxyHashId)
import Class
import Name
import VarSet
import Rules
import VarEnv
import Var( EvVar )
import Outputable
import Module
import SrcLoc
import Maybes
import OrdList
import Bag
import BasicTypes
import DynFlags
import FastString
import Util
import MonadUtils
import qualified GHC.LanguageExtensions as LangExt
import Control.Monad

{-**********************************************************************
*                                                                      *
           Desugaring a MonoBinds
*                                                                      *
**********************************************************************-}

-- | Desugar top level binds, strict binds are treated like normal
-- binds since there is no good time to force before first usage.
dsTopLHsBinds :: LHsBinds GhcTc -> DsM (OrdList (Id,CoreExpr))
dsTopLHsBinds binds
     -- see Note [Strict binds checks]
  | not (isEmptyBag unlifted_binds) || not (isEmptyBag bang_binds)
  = do { mapBagM_ (top_level_err "bindings for unlifted types") unlifted_binds
       ; mapBagM_ (top_level_err "strict bindings")             bang_binds
       ; return nilOL }

  | otherwise
  = do { (force_vars, prs) <- dsLHsBinds binds
       ; when debugIsOn $
         do { xstrict <- xoptM LangExt.Strict
            ; MASSERT2( null force_vars || xstrict, ppr binds $$ ppr force_vars ) }
              -- with -XStrict, even top-level vars are listed as force vars.

       ; return (toOL prs) }

  where
    unlifted_binds = filterBag (isUnliftedHsBind . unLoc) binds
    bang_binds     = filterBag (isBangedHsBind   . unLoc) binds

    top_level_err desc (L loc bind)
      = putSrcSpanDs loc $
        errDs (hang (text "Top-level" <+> text desc <+> text "aren't allowed:")
                  2 (ppr bind))


-- | Desugar all other kind of bindings, Ids of strict binds are returned to
-- later be forced in the binding group body, see Note [Desugar Strict binds]
dsLHsBinds :: LHsBinds GhcTc -> DsM ([Id], [(Id,CoreExpr)])
dsLHsBinds binds
  = do { ds_bs <- mapBagM dsLHsBind binds
       ; return (foldBag (\(a, a') (b, b') -> (a ++ b, a' ++ b'))
                         id ([], []) ds_bs) }

------------------------
dsLHsBind :: LHsBind GhcTc
          -> DsM ([Id], [(Id,CoreExpr)])
dsLHsBind (L loc bind) = do dflags <- getDynFlags
                            putSrcSpanDs loc $ dsHsBind dflags bind

-- | Desugar a single binding (or group of recursive binds).
dsHsBind :: DynFlags
         -> HsBind GhcTc
         -> DsM ([Id], [(Id,CoreExpr)])
         -- ^ The Ids of strict binds, to be forced in the body of the
         -- binding group see Note [Desugar Strict binds] and all
         -- bindings and their desugared right hand sides.

dsHsBind dflags (VarBind { var_id = var
                         , var_rhs = expr
                         , var_inline = inline_regardless })
  = do  { core_expr <- dsLExpr expr
                -- Dictionary bindings are always VarBinds,
                -- so we only need do this here
        ; let var' | inline_regardless = var `setIdUnfolding` mkCompulsoryUnfolding core_expr
                   | otherwise         = var
        ; let core_bind@(id,_) = makeCorePair dflags var' False 0 core_expr
              force_var = if xopt LangExt.Strict dflags
                          then [id]
                          else []
        ; return (force_var, [core_bind]) }

dsHsBind dflags b@(FunBind { fun_id = L _ fun, fun_matches = matches
                           , fun_co_fn = co_fn, fun_tick = tick })
 = do   { (args, body) <- matchWrapper
                           (mkPrefixFunRhs (noLoc $ idName fun))
                           Nothing matches
        ; core_wrap <- dsHsWrapper co_fn
        ; let body' = mkOptTickBox tick body
              rhs   = core_wrap (mkLams args body')
              core_binds@(id,_) = makeCorePair dflags fun False 0 rhs
              force_var
                  -- Bindings are strict when -XStrict is enabled
                | xopt LangExt.Strict dflags
                , matchGroupArity matches == 0 -- no need to force lambdas
                = [id]
                | isBangedHsBind b
                = [id]
                | otherwise
                = []
        ; --pprTrace "dsHsBind" (vcat [ ppr fun <+> ppr (idInlinePragma fun)
          --                          , ppr (mg_alts matches)
          --                          , ppr args, ppr core_binds]) $
          return (force_var, [core_binds]) }

dsHsBind dflags (PatBind { pat_lhs = pat, pat_rhs = grhss
                         , pat_rhs_ty = ty
                         , pat_ticks = (rhs_tick, var_ticks) })
  = do  { body_expr <- dsGuarded grhss ty
        ; let body' = mkOptTickBox rhs_tick body_expr
              pat'  = decideBangHood dflags pat
        ; (force_var,sel_binds) <- mkSelectorBinds var_ticks pat body'
          -- We silently ignore inline pragmas; no makeCorePair
          -- Not so cool, but really doesn't matter
        ; let force_var' = if isBangedLPat pat'
                           then [force_var]
                           else []
        ; return (force_var', sel_binds) }

<<<<<<< HEAD
        -- A common case: one exported variable, only non-strict binds
        -- Non-recursive bindings come through this way
        -- So do self-recursive bindings
        -- Bindings with complete signatures are AbsBindsSigs, below
dsHsBind dflags
         (AbsBinds { abs_tvsa = tyvars, abs_ev_varsa = dicts
                   , abs_exports = [export]
                   , abs_ev_binds = ev_binds, abs_binds = binds })
  | ABE { abe_wrap = wrap, abe_poly = global
        , abe_mono = local, abe_prags = prags } <- export
  , not (xopt LangExt.Strict dflags)             -- Handle strict binds
  , not (anyBag (isBangedBind . unLoc) binds)    --        in the next case
  = -- See Note [AbsBinds wrappers] in HsBinds
    addDictsDs (toTcTypeBag (listToBag dicts)) $
         -- addDictsDs: push type constraints deeper for pattern match check
    do { (force_vars, bind_prs) <- dsLHsBinds binds
       ; ds_binds <- dsTcEvBinds_s ev_binds
       ; core_wrap <- dsHsWrapper wrap -- Usually the identity
=======
dsHsBind dflags (AbsBinds { abs_tvs = tyvars, abs_ev_vars = dicts
                          , abs_exports = exports
                          , abs_ev_binds = ev_binds
                          , abs_binds = binds, abs_sig = has_sig })
  = do { ds_binds <- addDictsDs (toTcTypeBag (listToBag dicts)) $
                     dsLHsBinds binds
                                   -- addDictsDs: push type constraints deeper
                                   --             for inner pattern match check

       ; ds_ev_binds <- dsTcEvBinds_s ev_binds

       -- dsAbsBinds does the hard work
       ; dsAbsBinds dflags tyvars dicts exports ds_ev_binds ds_binds has_sig }

dsHsBind _ (PatSynBind{}) = panic "dsHsBind: PatSynBind"


-----------------------
dsAbsBinds :: DynFlags
           -> [TyVar] -> [EvVar] -> [ABExport GhcTc]
           -> [CoreBind]                -- Desugared evidence bindings
           -> ([Id], [(Id,CoreExpr)])   -- Desugared value bindings
           -> Bool                      -- Single binding with signature
           -> DsM ([Id], [(Id,CoreExpr)])

dsAbsBinds dflags tyvars dicts exports
           ds_ev_binds (force_vars, bind_prs) has_sig

    -- A very important common case: one exported variable
    -- Non-recursive bindings come through this way
    -- So do self-recursive bindings
  | [export] <- exports
  , ABE { abe_poly = global_id, abe_mono = local_id
        , abe_wrap = wrap, abe_prags = prags } <- export
  , Just force_vars' <- case force_vars of
                           []                  -> Just []
                           [v] | v == local_id -> Just [global_id]
                           _                   -> Nothing
       -- If there is a variable to force, it's just the
       -- single variable we are binding here
  = do { core_wrap <- dsHsWrapper wrap -- Usually the identity
>>>>>>> 0bb1e840

       ; let rhs = core_wrap $
                   mkLams tyvars $ mkLams dicts $
                   mkCoreLets ds_ev_binds $
                   body

             body | has_sig
                  , [(_, lrhs)] <- bind_prs
                  = lrhs
                  | otherwise
                  = mkLetRec bind_prs (Var local_id)

       ; (spec_binds, rules) <- dsSpecs rhs prags

       ; let global_id' = addIdSpecialisations global_id rules
             main_bind  = makeCorePair dflags global_id'
                                       (isDefaultMethod prags)
                                       (dictArity dicts) rhs

       ; return (force_vars', main_bind : fromOL spec_binds) }

<<<<<<< HEAD
        -- Another common case: no tyvars, no dicts
        -- In this case we can have a much simpler desugaring
dsHsBind dflags
         (AbsBinds { abs_tvsa = [], abs_ev_varsa = []
                   , abs_exports = exports
                   , abs_ev_binds = ev_binds, abs_binds = binds })
  = do { (force_vars, bind_prs) <- dsLHsBinds binds
       ; let mk_bind (ABE { abe_wrap = wrap
=======
    -- Another common case: no tyvars, no dicts
    -- In this case we can have a much simpler desugaring
  | null tyvars, null dicts

  = do { let mk_bind (ABE { abe_wrap = wrap
>>>>>>> 0bb1e840
                          , abe_poly = global
                          , abe_mono = local
                          , abe_prags = prags })
              = do { core_wrap <- dsHsWrapper wrap
                   ; return (makeCorePair dflags global
                                          (isDefaultMethod prags)
                                          0 (core_wrap (Var local))) }
       ; main_binds <- mapM mk_bind exports

<<<<<<< HEAD
       ; ds_binds <- dsTcEvBinds_s ev_binds
       ; return (force_vars, flattenBinds ds_binds ++ bind_prs ++ main_binds) }

dsHsBind dflags
         (AbsBinds { abs_tvsa = tyvars, abs_ev_varsa = dicts
                   , abs_exports = exports, abs_ev_binds = ev_binds
                   , abs_binds = binds })
         -- See Note [Desugaring AbsBinds]
  = addDictsDs (toTcTypeBag (listToBag dicts)) $
         -- addDictsDs: push type constraints deeper for pattern match check
     do { (local_force_vars, bind_prs) <- dsLHsBinds binds
        ; let core_bind = Rec [ makeCorePair dflags (add_inline lcl_id) False 0 rhs
=======
       ; return (force_vars, flattenBinds ds_ev_binds ++ bind_prs ++ main_binds) }

    -- The general case
    -- See Note [Desugaring AbsBinds]
  | otherwise
  = do { let core_bind = Rec [ makeCorePair dflags (add_inline lcl_id) False 0 rhs
>>>>>>> 0bb1e840
                              | (lcl_id, rhs) <- bind_prs ]
                -- Monomorphic recursion possible, hence Rec
             new_force_vars = get_new_force_vars force_vars
             locals       = map abe_mono exports
             all_locals   = locals ++ new_force_vars
             tup_expr     = mkBigCoreVarTup all_locals
             tup_ty       = exprType tup_expr
       ; let poly_tup_rhs = mkLams tyvars $ mkLams dicts $
                            mkCoreLets ds_ev_binds $
                            mkLet core_bind $
                            tup_expr

       ; poly_tup_id <- newSysLocalDs (exprType poly_tup_rhs)

        -- Find corresponding global or make up a new one: sometimes
        -- we need to make new export to desugar strict binds, see
        -- Note [Desugar Strict binds]
       ; (exported_force_vars, extra_exports) <- get_exports force_vars

       ; let mk_bind (ABE { abe_wrap = wrap
                          , abe_poly = global
                          , abe_mono = local, abe_prags = spec_prags })
                          -- See Note [AbsBinds wrappers] in HsBinds
                = do { tup_id  <- newSysLocalDs tup_ty
                     ; core_wrap <- dsHsWrapper wrap
                     ; let rhs = core_wrap $ mkLams tyvars $ mkLams dicts $
                                 mkTupleSelector all_locals local tup_id $
                                 mkVarApps (Var poly_tup_id) (tyvars ++ dicts)
                           rhs_for_spec = Let (NonRec poly_tup_id poly_tup_rhs) rhs
                     ; (spec_binds, rules) <- dsSpecs rhs_for_spec spec_prags
                     ; let global' = (global `setInlinePragma` defaultInlinePragma)
                                             `addIdSpecialisations` rules
                           -- Kill the INLINE pragma because it applies to
                           -- the user written (local) function.  The global
                           -- Id is just the selector.  Hmm.
                     ; return ((global', rhs) : fromOL spec_binds) }

       ; export_binds_s <- mapM mk_bind (exports ++ extra_exports)

       ; return ( exported_force_vars
                , (poly_tup_id, poly_tup_rhs) :
                   concat export_binds_s) }
  where
    inline_env :: IdEnv Id -- Maps a monomorphic local Id to one with
                             -- the inline pragma from the source
                             -- The type checker put the inline pragma
                             -- on the *global* Id, so we need to transfer it
    inline_env
      = mkVarEnv [ (lcl_id, setInlinePragma lcl_id prag)
                 | ABE { abe_mono = lcl_id, abe_poly = gbl_id } <- exports
                 , let prag = idInlinePragma gbl_id ]

    add_inline :: Id -> Id    -- tran
    add_inline lcl_id = lookupVarEnv inline_env lcl_id
                        `orElse` lcl_id

    global_env :: IdEnv Id -- Maps local Id to its global exported Id
    global_env =
      mkVarEnv [ (local, global)
               | ABE { abe_mono = local, abe_poly = global } <- exports
               ]

    -- find variables that are not exported
    get_new_force_vars lcls =
      foldr (\lcl acc -> case lookupVarEnv global_env lcl of
                           Just _ -> acc
                           Nothing -> lcl:acc)
            [] lcls

    -- find exports or make up new exports for force variables
    get_exports :: [Id] -> DsM ([Id], [ABExport GhcTc])
    get_exports lcls =
      foldM (\(glbls, exports) lcl ->
              case lookupVarEnv global_env lcl of
                Just glbl -> return (glbl:glbls, exports)
                Nothing   -> do export <- mk_export lcl
                                let glbl = abe_poly export
                                return (glbl:glbls, export:exports))
            ([],[]) lcls

    mk_export local =
      do global <- newSysLocalDs
                     (exprType (mkLams tyvars (mkLams dicts (Var local))))
         return (ABE { abe_poly  = global
                     , abe_mono  = local
                     , abe_wrap  = WpHole
                     , abe_prags = SpecPrags [] })

-- | This is where we apply INLINE and INLINABLE pragmas. All we need to
-- do is to attach the unfolding information to the Id.
--
-- Other decisions about whether to inline are made in
-- `calcUnfoldingGuidance` but the decision about whether to then expose
-- the unfolding in the interface file is made in `TidyPgm.addExternal`
-- using this information.
------------------------
makeCorePair :: DynFlags -> Id -> Bool -> Arity -> CoreExpr
             -> (Id, CoreExpr)
makeCorePair dflags gbl_id is_default_method dict_arity rhs
  | is_default_method                 -- Default methods are *always* inlined
  = (gbl_id `setIdUnfolding` mkCompulsoryUnfolding rhs, rhs)

  | otherwise
  = case inlinePragmaSpec inline_prag of
          EmptyInlineSpec -> (gbl_id, rhs)
          NoInline        -> (gbl_id, rhs)
          Inlinable       -> (gbl_id `setIdUnfolding` inlinable_unf, rhs)
          Inline          -> inline_pair

  where
    inline_prag   = idInlinePragma gbl_id
    inlinable_unf = mkInlinableUnfolding dflags rhs
    inline_pair
       | Just arity <- inlinePragmaSat inline_prag
        -- Add an Unfolding for an INLINE (but not for NOINLINE)
        -- And eta-expand the RHS; see Note [Eta-expanding INLINE things]
       , let real_arity = dict_arity + arity
        -- NB: The arity in the InlineRule takes account of the dictionaries
       = ( gbl_id `setIdUnfolding` mkInlineUnfoldingWithArity real_arity rhs
         , etaExpand real_arity rhs)

       | otherwise
       = pprTrace "makeCorePair: arity missing" (ppr gbl_id) $
         (gbl_id `setIdUnfolding` mkInlineUnfolding rhs, rhs)

dictArity :: [Var] -> Arity
-- Don't count coercion variables in arity
dictArity dicts = count isId dicts

{-
Note [Desugaring AbsBinds]
~~~~~~~~~~~~~~~~~~~~~~~~~~
In the general AbsBinds case we desugar the binding to this:

       tup a (d:Num a) = let fm = ...gm...
                             gm = ...fm...
                         in (fm,gm)
       f a d = case tup a d of { (fm,gm) -> fm }
       g a d = case tup a d of { (fm,gm) -> fm }

Note [Rules and inlining]
~~~~~~~~~~~~~~~~~~~~~~~~~
Common special case: no type or dictionary abstraction
This is a bit less trivial than you might suppose
The naive way would be to desugar to something like
        f_lcl = ...f_lcl...     -- The "binds" from AbsBinds
        M.f = f_lcl             -- Generated from "exports"
But we don't want that, because if M.f isn't exported,
it'll be inlined unconditionally at every call site (its rhs is
trivial).  That would be ok unless it has RULES, which would
thereby be completely lost.  Bad, bad, bad.

Instead we want to generate
        M.f = ...f_lcl...
        f_lcl = M.f
Now all is cool. The RULES are attached to M.f (by SimplCore),
and f_lcl is rapidly inlined away.

This does not happen in the same way to polymorphic binds,
because they desugar to
        M.f = /\a. let f_lcl = ...f_lcl... in f_lcl
Although I'm a bit worried about whether full laziness might
float the f_lcl binding out and then inline M.f at its call site

Note [Specialising in no-dict case]
~~~~~~~~~~~~~~~~~~~~~~~~~~~~~~~~~~~
Even if there are no tyvars or dicts, we may have specialisation pragmas.
Class methods can generate
      AbsBinds [] [] [( ... spec-prag]
         { AbsBinds [tvs] [dicts] ...blah }
So the overloading is in the nested AbsBinds. A good example is in GHC.Float:

  class  (Real a, Fractional a) => RealFrac a  where
    round :: (Integral b) => a -> b

  instance  RealFrac Float  where
    {-# SPECIALIZE round :: Float -> Int #-}

The top-level AbsBinds for $cround has no tyvars or dicts (because the
instance does not).  But the method is locally overloaded!

Note [Abstracting over tyvars only]
~~~~~~~~~~~~~~~~~~~~~~~~~~~~~~~~~~~
When abstracting over type variable only (not dictionaries), we don't really need to
built a tuple and select from it, as we do in the general case. Instead we can take

        AbsBinds [a,b] [ ([a,b], fg, fl, _),
                         ([b],   gg, gl, _) ]
                { fl = e1
                  gl = e2
                   h = e3 }

and desugar it to

        fg = /\ab. let B in e1
        gg = /\b. let a = () in let B in S(e2)
        h  = /\ab. let B in e3

where B is the *non-recursive* binding
        fl = fg a b
        gl = gg b
        h  = h a b    -- See (b); note shadowing!

Notice (a) g has a different number of type variables to f, so we must
             use the mkArbitraryType thing to fill in the gaps.
             We use a type-let to do that.

         (b) The local variable h isn't in the exports, and rather than
             clone a fresh copy we simply replace h by (h a b), where
             the two h's have different types!  Shadowing happens here,
             which looks confusing but works fine.

         (c) The result is *still* quadratic-sized if there are a lot of
             small bindings.  So if there are more than some small
             number (10), we filter the binding set B by the free
             variables of the particular RHS.  Tiresome.

Why got to this trouble?  It's a common case, and it removes the
quadratic-sized tuple desugaring.  Less clutter, hopefully faster
compilation, especially in a case where there are a *lot* of
bindings.


Note [Eta-expanding INLINE things]
~~~~~~~~~~~~~~~~~~~~~~~~~~~~~~~~~~
Consider
   foo :: Eq a => a -> a
   {-# INLINE foo #-}
   foo x = ...

If (foo d) ever gets floated out as a common sub-expression (which can
happen as a result of method sharing), there's a danger that we never
get to do the inlining, which is a Terribly Bad thing given that the
user said "inline"!

To avoid this we pre-emptively eta-expand the definition, so that foo
has the arity with which it is declared in the source code.  In this
example it has arity 2 (one for the Eq and one for x). Doing this
should mean that (foo d) is a PAP and we don't share it.

Note [Nested arities]
~~~~~~~~~~~~~~~~~~~~~
For reasons that are not entirely clear, method bindings come out looking like
this:

  AbsBinds [] [] [$cfromT <= [] fromT]
    $cfromT [InlPrag=INLINE] :: T Bool -> Bool
    { AbsBinds [] [] [fromT <= [] fromT_1]
        fromT :: T Bool -> Bool
        { fromT_1 ((TBool b)) = not b } } }

Note the nested AbsBind.  The arity for the InlineRule on $cfromT should be
gotten from the binding for fromT_1.

It might be better to have just one level of AbsBinds, but that requires more
thought!


Note [Desugar Strict binds]
~~~~~~~~~~~~~~~~~~~~~~~~~~~
See https://ghc.haskell.org/trac/ghc/wiki/StrictPragma

Desugaring strict variable bindings looks as follows (core below ==>)

  let !x = rhs
  in  body
==>
  let x = rhs
  in x `seq` body -- seq the variable

and if it is a pattern binding the desugaring looks like

  let !pat = rhs
  in body
==>
  let x = rhs -- bind the rhs to a new variable
      pat = x
  in x `seq` body -- seq the new variable

if there is no variable in the pattern desugaring looks like

  let False = rhs
  in body
==>
  let x = case rhs of {False -> (); _ -> error "Match failed"}
  in x `seq` body

In order to force the Ids in the binding group they are passed around
in the dsHsBind family of functions, and later seq'ed in DsExpr.ds_val_bind.

Consider a recursive group like this

  letrec
     f : g = rhs[f,g]
  in <body>

Without `Strict`, we get a translation like this:

  let t = /\a. letrec tm = rhs[fm,gm]
                      fm = case t of fm:_ -> fm
                      gm = case t of _:gm -> gm
                in
                (fm,gm)

  in let f = /\a. case t a of (fm,_) -> fm
  in let g = /\a. case t a of (_,gm) -> gm
  in <body>

Here `tm` is the monomorphic binding for `rhs`.

With `Strict`, we want to force `tm`, but NOT `fm` or `gm`.
Alas, `tm` isn't in scope in the `in <body>` part.

The simplest thing is to return it in the polymorphic
tuple `t`, thus:

  let t = /\a. letrec tm = rhs[fm,gm]
                      fm = case t of fm:_ -> fm
                      gm = case t of _:gm -> gm
                in
                (tm, fm, gm)

  in let f = /\a. case t a of (_,fm,_) -> fm
  in let g = /\a. case t a of (_,_,gm) -> gm
  in let tm = /\a. case t a of (tm,_,_) -> tm
  in tm `seq` <body>


See https://ghc.haskell.org/trac/ghc/wiki/StrictPragma for a more
detailed explanation of the desugaring of strict bindings.

Note [Strict binds checks]
~~~~~~~~~~~~~~~~~~~~~~~~~~
There are several checks around properly formed strict bindings. They
all link to this Note. These checks must be here in the desugarer because
we cannot know whether or not a type is unlifted until after zonking, due
to levity polymorphism. These checks all used to be handled in the typechecker
in checkStrictBinds (before Jan '17).

We define an "unlifted bind" to be any bind that binds an unlifted id. Note that

  x :: Char
  (# True, x #) = blah

is *not* an unlifted bind. Unlifted binds are detected by HsUtils.isUnliftedHsBind.

Define a "banged bind" to have a top-level bang. Detected by HsPat.isBangedHsBind.
Define a "strict bind" to be either an unlifted bind or a banged bind.

The restrictions are:
  1. Strict binds may not be top-level. Checked in dsTopLHsBinds.

  2. Unlifted binds must also be banged. (There is no trouble to compile an unbanged
     unlifted bind, but an unbanged bind looks lazy, and we don't want users to be
     surprised by the strictness of an unlifted bind.) Checked in first clause
     of DsExpr.ds_val_bind.

  3. Unlifted binds may not have polymorphism (#6078). (That is, no quantified type
     variables or constraints.) Checked in first clause
     of DsExpr.ds_val_bind.

  4. Unlifted binds may not be recursive. Checked in second clause of ds_val_bind.

-}

------------------------
dsSpecs :: CoreExpr     -- Its rhs
        -> TcSpecPrags
        -> DsM ( OrdList (Id,CoreExpr)  -- Binding for specialised Ids
               , [CoreRule] )           -- Rules for the Global Ids
-- See Note [Handling SPECIALISE pragmas] in TcBinds
dsSpecs _ IsDefaultMethod = return (nilOL, [])
dsSpecs poly_rhs (SpecPrags sps)
  = do { pairs <- mapMaybeM (dsSpec (Just poly_rhs)) sps
       ; let (spec_binds_s, rules) = unzip pairs
       ; return (concatOL spec_binds_s, rules) }

dsSpec :: Maybe CoreExpr        -- Just rhs => RULE is for a local binding
                                -- Nothing => RULE is for an imported Id
                                --            rhs is in the Id's unfolding
       -> Located TcSpecPrag
       -> DsM (Maybe (OrdList (Id,CoreExpr), CoreRule))
dsSpec mb_poly_rhs (L loc (SpecPrag poly_id spec_co spec_inl))
  | isJust (isClassOpId_maybe poly_id)
  = putSrcSpanDs loc $
    do { warnDs NoReason (text "Ignoring useless SPECIALISE pragma for class method selector"
                          <+> quotes (ppr poly_id))
       ; return Nothing  }  -- There is no point in trying to specialise a class op
                            -- Moreover, classops don't (currently) have an inl_sat arity set
                            -- (it would be Just 0) and that in turn makes makeCorePair bleat

  | no_act_spec && isNeverActive rule_act
  = putSrcSpanDs loc $
    do { warnDs NoReason (text "Ignoring useless SPECIALISE pragma for NOINLINE function:"
                          <+> quotes (ppr poly_id))
       ; return Nothing  }  -- Function is NOINLINE, and the specialiation inherits that
                            -- See Note [Activation pragmas for SPECIALISE]

  | otherwise
  = putSrcSpanDs loc $
    do { uniq <- newUnique
       ; let poly_name = idName poly_id
             spec_occ  = mkSpecOcc (getOccName poly_name)
             spec_name = mkInternalName uniq spec_occ (getSrcSpan poly_name)
             (spec_bndrs, spec_app) = collectHsWrapBinders spec_co
               -- spec_co looks like
               --         \spec_bndrs. [] spec_args
               -- perhaps with the body of the lambda wrapped in some WpLets
               -- E.g. /\a \(d:Eq a). let d2 = $df d in [] (Maybe a) d2

       ; core_app <- dsHsWrapper spec_app

       ; let ds_lhs  = core_app (Var poly_id)
             spec_ty = mkLamTypes spec_bndrs (exprType ds_lhs)
       ; -- pprTrace "dsRule" (vcat [ text "Id:" <+> ppr poly_id
         --                         , text "spec_co:" <+> ppr spec_co
         --                         , text "ds_rhs:" <+> ppr ds_lhs ]) $
         case decomposeRuleLhs spec_bndrs ds_lhs of {
           Left msg -> do { warnDs NoReason msg; return Nothing } ;
           Right (rule_bndrs, _fn, args) -> do

       { dflags <- getDynFlags
       ; this_mod <- getModule
       ; let fn_unf    = realIdUnfolding poly_id
             spec_unf  = specUnfolding spec_bndrs core_app arity_decrease fn_unf
             spec_id   = mkLocalId spec_name spec_ty
                            `setInlinePragma` inl_prag
                            `setIdUnfolding`  spec_unf
             arity_decrease = count isValArg args - count isId spec_bndrs

       ; rule <- dsMkUserRule this_mod is_local_id
                        (mkFastString ("SPEC " ++ showPpr dflags poly_name))
                        rule_act poly_name
                        rule_bndrs args
                        (mkVarApps (Var spec_id) spec_bndrs)

       ; let spec_rhs = mkLams spec_bndrs (core_app poly_rhs)

-- Commented out: see Note [SPECIALISE on INLINE functions]
--       ; when (isInlinePragma id_inl)
--              (warnDs $ text "SPECIALISE pragma on INLINE function probably won't fire:"
--                        <+> quotes (ppr poly_name))

       ; return (Just (unitOL (spec_id, spec_rhs), rule))
            -- NB: do *not* use makeCorePair on (spec_id,spec_rhs), because
            --     makeCorePair overwrites the unfolding, which we have
            --     just created using specUnfolding
       } } }
  where
    is_local_id = isJust mb_poly_rhs
    poly_rhs | Just rhs <-  mb_poly_rhs
             = rhs          -- Local Id; this is its rhs
             | Just unfolding <- maybeUnfoldingTemplate (realIdUnfolding poly_id)
             = unfolding    -- Imported Id; this is its unfolding
                            -- Use realIdUnfolding so we get the unfolding
                            -- even when it is a loop breaker.
                            -- We want to specialise recursive functions!
             | otherwise = pprPanic "dsImpSpecs" (ppr poly_id)
                            -- The type checker has checked that it *has* an unfolding

    id_inl = idInlinePragma poly_id

    -- See Note [Activation pragmas for SPECIALISE]
    inl_prag | not (isDefaultInlinePragma spec_inl)    = spec_inl
             | not is_local_id  -- See Note [Specialising imported functions]
                                 -- in OccurAnal
             , isStrongLoopBreaker (idOccInfo poly_id) = neverInlinePragma
             | otherwise                               = id_inl
     -- Get the INLINE pragma from SPECIALISE declaration, or,
     -- failing that, from the original Id

    spec_prag_act = inlinePragmaActivation spec_inl

    -- See Note [Activation pragmas for SPECIALISE]
    -- no_act_spec is True if the user didn't write an explicit
    -- phase specification in the SPECIALISE pragma
    no_act_spec = case inlinePragmaSpec spec_inl of
                    NoInline -> isNeverActive  spec_prag_act
                    _        -> isAlwaysActive spec_prag_act
    rule_act | no_act_spec = inlinePragmaActivation id_inl   -- Inherit
             | otherwise   = spec_prag_act                   -- Specified by user


dsMkUserRule :: Module -> Bool -> RuleName -> Activation
       -> Name -> [CoreBndr] -> [CoreExpr] -> CoreExpr -> DsM CoreRule
dsMkUserRule this_mod is_local name act fn bndrs args rhs = do
    let rule = mkRule this_mod False is_local name act fn bndrs args rhs
    dflags <- getDynFlags
    when (isOrphan (ru_orphan rule) && wopt Opt_WarnOrphans dflags) $
        warnDs (Reason Opt_WarnOrphans) (ruleOrphWarn rule)
    return rule

ruleOrphWarn :: CoreRule -> SDoc
ruleOrphWarn rule = text "Orphan rule:" <+> ppr rule

{- Note [SPECIALISE on INLINE functions]
~~~~~~~~~~~~~~~~~~~~~~~~~~~~~~~~~~~~~~~~
We used to warn that using SPECIALISE for a function marked INLINE
would be a no-op; but it isn't!  Especially with worker/wrapper split
we might have
   {-# INLINE f #-}
   f :: Ord a => Int -> a -> ...
   f d x y = case x of I# x' -> $wf d x' y

We might want to specialise 'f' so that we in turn specialise '$wf'.
We can't even /name/ '$wf' in the source code, so we can't specialise
it even if we wanted to.  Trac #10721 is a case in point.

Note [Activation pragmas for SPECIALISE]
~~~~~~~~~~~~~~~~~~~~~~~~~~~~~~~~~~~~~~~~
From a user SPECIALISE pragma for f, we generate
  a) A top-level binding    spec_fn = rhs
  b) A RULE                 f dOrd = spec_fn

We need two pragma-like things:

* spec_fn's inline pragma: inherited from f's inline pragma (ignoring
                           activation on SPEC), unless overriden by SPEC INLINE

* Activation of RULE: from SPECIALISE pragma (if activation given)
                      otherwise from f's inline pragma

This is not obvious (see Trac #5237)!

Examples      Rule activation   Inline prag on spec'd fn
---------------------------------------------------------------------
SPEC [n] f :: ty            [n]   Always, or NOINLINE [n]
                                  copy f's prag

NOINLINE f
SPEC [n] f :: ty            [n]   NOINLINE
                                  copy f's prag

NOINLINE [k] f
SPEC [n] f :: ty            [n]   NOINLINE [k]
                                  copy f's prag

INLINE [k] f
SPEC [n] f :: ty            [n]   INLINE [k]
                                  copy f's prag

SPEC INLINE [n] f :: ty     [n]   INLINE [n]
                                  (ignore INLINE prag on f,
                                  same activation for rule and spec'd fn)

NOINLINE [k] f
SPEC f :: ty                [n]   INLINE [k]


************************************************************************
*                                                                      *
\subsection{Adding inline pragmas}
*                                                                      *
************************************************************************
-}

decomposeRuleLhs :: [Var] -> CoreExpr -> Either SDoc ([Var], Id, [CoreExpr])
-- (decomposeRuleLhs bndrs lhs) takes apart the LHS of a RULE,
-- The 'bndrs' are the quantified binders of the rules, but decomposeRuleLhs
-- may add some extra dictionary binders (see Note [Free dictionaries])
--
-- Returns an error message if the LHS isn't of the expected shape
-- Note [Decomposing the left-hand side of a RULE]
decomposeRuleLhs orig_bndrs orig_lhs
  | not (null unbound)    -- Check for things unbound on LHS
                          -- See Note [Unused spec binders]
  = Left (vcat (map dead_msg unbound))
  | Var funId <- fun2
  , Just con <- isDataConId_maybe funId
  = Left (constructor_msg con) -- See Note [No RULES on datacons]
  | Just (fn_id, args) <- decompose fun2 args2
  , let extra_bndrs = mk_extra_bndrs fn_id args
  = -- pprTrace "decmposeRuleLhs" (vcat [ text "orig_bndrs:" <+> ppr orig_bndrs
    --                                  , text "orig_lhs:" <+> ppr orig_lhs
    --                                  , text "lhs1:"     <+> ppr lhs1
    --                                  , text "extra_dict_bndrs:" <+> ppr extra_dict_bndrs
    --                                  , text "fn_id:" <+> ppr fn_id
    --                                  , text "args:"   <+> ppr args]) $
    Right (orig_bndrs ++ extra_bndrs, fn_id, args)

  | otherwise
  = Left bad_shape_msg
 where
   lhs1         = drop_dicts orig_lhs
   lhs2         = simpleOptExpr lhs1  -- See Note [Simplify rule LHS]
   (fun2,args2) = collectArgs lhs2

   lhs_fvs    = exprFreeVars lhs2
   unbound    = filterOut (`elemVarSet` lhs_fvs) orig_bndrs

   orig_bndr_set = mkVarSet orig_bndrs

        -- Add extra tyvar binders: Note [Free tyvars in rule LHS]
        -- and extra dict binders: Note [Free dictionaries in rule LHS]
   mk_extra_bndrs fn_id args
     = toposortTyVars unbound_tvs ++ unbound_dicts
     where
       unbound_tvs   = [ v | v <- unbound_vars, isTyVar v ]
       unbound_dicts = [ mkLocalId (localiseName (idName d)) (idType d)
                       | d <- unbound_vars, isDictId d ]
       unbound_vars  = [ v | v <- exprsFreeVarsList args
                           , not (v `elemVarSet` orig_bndr_set)
                           , not (v == fn_id) ]
         -- fn_id: do not quantify over the function itself, which may
         -- itself be a dictionary (in pathological cases, Trac #10251)

   decompose (Var fn_id) args
      | not (fn_id `elemVarSet` orig_bndr_set)
      = Just (fn_id, args)

   decompose _ _ = Nothing

   bad_shape_msg = hang (text "RULE left-hand side too complicated to desugar")
                      2 (vcat [ text "Optimised lhs:" <+> ppr lhs2
                              , text "Orig lhs:" <+> ppr orig_lhs])
   dead_msg bndr = hang (sep [ text "Forall'd" <+> pp_bndr bndr
                             , text "is not bound in RULE lhs"])
                      2 (vcat [ text "Orig bndrs:" <+> ppr orig_bndrs
                              , text "Orig lhs:" <+> ppr orig_lhs
                              , text "optimised lhs:" <+> ppr lhs2 ])
   pp_bndr bndr
    | isTyVar bndr                      = text "type variable" <+> quotes (ppr bndr)
    | Just pred <- evVarPred_maybe bndr = text "constraint" <+> quotes (ppr pred)
    | otherwise                         = text "variable" <+> quotes (ppr bndr)

   constructor_msg con = vcat
     [ text "A constructor," <+> ppr con <>
         text ", appears as outermost match in RULE lhs."
     , text "This rule will be ignored." ]

   drop_dicts :: CoreExpr -> CoreExpr
   drop_dicts e
       = wrap_lets needed bnds body
     where
       needed = orig_bndr_set `minusVarSet` exprFreeVars body
       (bnds, body) = split_lets (occurAnalyseExpr e)
           -- The occurAnalyseExpr drops dead bindings which is
           -- crucial to ensure that every binding is used later;
           -- which in turn makes wrap_lets work right

   split_lets :: CoreExpr -> ([(DictId,CoreExpr)], CoreExpr)
   split_lets (Let (NonRec d r) body)
     | isDictId d
     = ((d,r):bs, body')
     where (bs, body') = split_lets body

    -- handle "unlifted lets" too, needed for "map/coerce"
   split_lets (Case r d _ [(DEFAULT, _, body)])
     | isCoVar d
     = ((d,r):bs, body')
     where (bs, body') = split_lets body

   split_lets e = ([], e)

   wrap_lets :: VarSet -> [(DictId,CoreExpr)] -> CoreExpr -> CoreExpr
   wrap_lets _ [] body = body
   wrap_lets needed ((d, r) : bs) body
     | rhs_fvs `intersectsVarSet` needed = mkCoreLet (NonRec d r) (wrap_lets needed' bs body)
     | otherwise                         = wrap_lets needed bs body
     where
       rhs_fvs = exprFreeVars r
       needed' = (needed `minusVarSet` rhs_fvs) `extendVarSet` d

{-
Note [Decomposing the left-hand side of a RULE]
~~~~~~~~~~~~~~~~~~~~~~~~~~~~~~~~~~~~~~~~~~~~~~~
There are several things going on here.
* drop_dicts: see Note [Drop dictionary bindings on rule LHS]
* simpleOptExpr: see Note [Simplify rule LHS]
* extra_dict_bndrs: see Note [Free dictionaries]

Note [Free tyvars on rule LHS]
~~~~~~~~~~~~~~~~~~~~~~~~~~~~~~
Consider
  data T a = C

  foo :: T a -> Int
  foo C = 1

  {-# RULES "myrule"  foo C = 1 #-}

After type checking the LHS becomes (foo alpha (C alpha)), where alpha
is an unbound meta-tyvar.  The zonker in TcHsSyn is careful not to
turn the free alpha into Any (as it usually does).  Instead it turns it
into a TyVar 'a'.  See TcHsSyn Note [Zonking the LHS of a RULE].

Now we must quantify over that 'a'.  It's /really/ inconvenient to do that
in the zonker, because the HsExpr data type is very large.  But it's /easy/
to do it here in the desugarer.

Moreover, we have to do something rather similar for dictionaries;
see Note [Free dictionaries on rule LHS].   So that's why we look for
type variables free on the LHS, and quantify over them.

Note [Free dictionaries on rule LHS]
~~~~~~~~~~~~~~~~~~~~~~~~~~~~~~~~~~~~
When the LHS of a specialisation rule, (/\as\ds. f es) has a free dict,
which is presumably in scope at the function definition site, we can quantify
over it too.  *Any* dict with that type will do.

So for example when you have
        f :: Eq a => a -> a
        f = <rhs>
        ... SPECIALISE f :: Int -> Int ...

Then we get the SpecPrag
        SpecPrag (f Int dInt)

And from that we want the rule

        RULE forall dInt. f Int dInt = f_spec
        f_spec = let f = <rhs> in f Int dInt

But be careful!  That dInt might be GHC.Base.$fOrdInt, which is an External
Name, and you can't bind them in a lambda or forall without getting things
confused.   Likewise it might have an InlineRule or something, which would be
utterly bogus. So we really make a fresh Id, with the same unique and type
as the old one, but with an Internal name and no IdInfo.

Note [Drop dictionary bindings on rule LHS]
~~~~~~~~~~~~~~~~~~~~~~~~~~~~~~~~~~~~~~~~~~~
drop_dicts drops dictionary bindings on the LHS where possible.
   E.g.  let d:Eq [Int] = $fEqList $fEqInt in f d
     --> f d
   Reasoning here is that there is only one d:Eq [Int], and so we can
   quantify over it. That makes 'd' free in the LHS, but that is later
   picked up by extra_dict_bndrs (Note [Dead spec binders]).

   NB 1: We can only drop the binding if the RHS doesn't bind
         one of the orig_bndrs, which we assume occur on RHS.
         Example
            f :: (Eq a) => b -> a -> a
            {-# SPECIALISE f :: Eq a => b -> [a] -> [a] #-}
         Here we want to end up with
            RULE forall d:Eq a.  f ($dfEqList d) = f_spec d
         Of course, the ($dfEqlist d) in the pattern makes it less likely
         to match, but there is no other way to get d:Eq a

   NB 2: We do drop_dicts *before* simplOptEpxr, so that we expect all
         the evidence bindings to be wrapped around the outside of the
         LHS.  (After simplOptExpr they'll usually have been inlined.)
         dsHsWrapper does dependency analysis, so that civilised ones
         will be simple NonRec bindings.  We don't handle recursive
         dictionaries!

    NB3: In the common case of a non-overloaded, but perhaps-polymorphic
         specialisation, we don't need to bind *any* dictionaries for use
         in the RHS. For example (Trac #8331)
             {-# SPECIALIZE INLINE useAbstractMonad :: ReaderST s Int #-}
             useAbstractMonad :: MonadAbstractIOST m => m Int
         Here, deriving (MonadAbstractIOST (ReaderST s)) is a lot of code
         but the RHS uses no dictionaries, so we want to end up with
             RULE forall s (d :: MonadAbstractIOST (ReaderT s)).
                useAbstractMonad (ReaderT s) d = $suseAbstractMonad s

   Trac #8848 is a good example of where there are some intersting
   dictionary bindings to discard.

The drop_dicts algorithm is based on these observations:

  * Given (let d = rhs in e) where d is a DictId,
    matching 'e' will bind e's free variables.

  * So we want to keep the binding if one of the needed variables (for
    which we need a binding) is in fv(rhs) but not already in fv(e).

  * The "needed variables" are simply the orig_bndrs.  Consider
       f :: (Eq a, Show b) => a -> b -> String
       ... SPECIALISE f :: (Show b) => Int -> b -> String ...
    Then orig_bndrs includes the *quantified* dictionaries of the type
    namely (dsb::Show b), but not the one for Eq Int

So we work inside out, applying the above criterion at each step.


Note [Simplify rule LHS]
~~~~~~~~~~~~~~~~~~~~~~~~
simplOptExpr occurrence-analyses and simplifies the LHS:

   (a) Inline any remaining dictionary bindings (which hopefully
       occur just once)

   (b) Substitute trivial lets, so that they don't get in the way.
       Note that we substitute the function too; we might
       have this as a LHS:  let f71 = M.f Int in f71

   (c) Do eta reduction.  To see why, consider the fold/build rule,
       which without simplification looked like:
          fold k z (build (/\a. g a))  ==>  ...
       This doesn't match unless you do eta reduction on the build argument.
       Similarly for a LHS like
         augment g (build h)
       we do not want to get
         augment (\a. g a) (build h)
       otherwise we don't match when given an argument like
          augment (\a. h a a) (build h)

Note [Matching seqId]
~~~~~~~~~~~~~~~~~~~
The desugarer turns (seq e r) into (case e of _ -> r), via a special-case hack
and this code turns it back into an application of seq!
See Note [Rules for seq] in MkId for the details.

Note [Unused spec binders]
~~~~~~~~~~~~~~~~~~~~~~~~~~
Consider
        f :: a -> a
        ... SPECIALISE f :: Eq a => a -> a ...
It's true that this *is* a more specialised type, but the rule
we get is something like this:
        f_spec d = f
        RULE: f = f_spec d
Note that the rule is bogus, because it mentions a 'd' that is
not bound on the LHS!  But it's a silly specialisation anyway, because
the constraint is unused.  We could bind 'd' to (error "unused")
but it seems better to reject the program because it's almost certainly
a mistake.  That's what the isDeadBinder call detects.

Note [No RULES on datacons]
~~~~~~~~~~~~~~~~~~~~~~~~~~~

Previously, `RULES` like

    "JustNothing" forall x . Just x = Nothing

were allowed. Simon Peyton Jones says this seems to have been a
mistake, that such rules have never been supported intentionally,
and that he doesn't know if they can break in horrible ways.
Furthermore, Ben Gamari and Reid Barton are considering trying to
detect the presence of "static data" that the simplifier doesn't
need to traverse at all. Such rules do not play well with that.
So for now, we ban them altogether as requested by #13290. See also #7398.


************************************************************************
*                                                                      *
                Desugaring evidence
*                                                                      *
************************************************************************

-}

dsHsWrapper :: HsWrapper -> DsM (CoreExpr -> CoreExpr)
dsHsWrapper WpHole            = return $ \e -> e
dsHsWrapper (WpTyApp ty)      = return $ \e -> App e (Type ty)
dsHsWrapper (WpEvLam ev)      = return $ Lam ev
dsHsWrapper (WpTyLam tv)      = return $ Lam tv
dsHsWrapper (WpLet ev_binds)  = do { bs <- dsTcEvBinds ev_binds
                                   ; return (mkCoreLets bs) }
dsHsWrapper (WpCompose c1 c2) = do { w1 <- dsHsWrapper c1
                                   ; w2 <- dsHsWrapper c2
                                   ; return (w1 . w2) }
 -- See comments on WpFun in TcEvidence for an explanation of what
 -- the specification of this clause is
dsHsWrapper (WpFun c1 c2 t1 doc)
                              = do { x  <- newSysLocalDsNoLP t1
                                   ; w1 <- dsHsWrapper c1
                                   ; w2 <- dsHsWrapper c2
                                   ; let app f a = mkCoreAppDs (text "dsHsWrapper") f a
                                         arg     = w1 (Var x)
                                   ; (_, ok) <- askNoErrsDs $ dsNoLevPolyExpr arg doc
                                   ; if ok
                                     then return (\e -> (Lam x (w2 (app e arg))))
                                     else return id }  -- this return is irrelevant
dsHsWrapper (WpCast co)       = ASSERT(coercionRole co == Representational)
                                return $ \e -> mkCastDs e co
dsHsWrapper (WpEvApp tm)      = do { core_tm <- dsEvTerm tm
                                   ; return (\e -> App e core_tm) }

--------------------------------------
dsTcEvBinds_s :: [TcEvBinds] -> DsM [CoreBind]
dsTcEvBinds_s []       = return []
dsTcEvBinds_s (b:rest) = ASSERT( null rest )  -- Zonker ensures null
                         dsTcEvBinds b

dsTcEvBinds :: TcEvBinds -> DsM [CoreBind]
dsTcEvBinds (TcEvBinds {}) = panic "dsEvBinds"    -- Zonker has got rid of this
dsTcEvBinds (EvBinds bs)   = dsEvBinds bs

dsEvBinds :: Bag EvBind -> DsM [CoreBind]
dsEvBinds bs = mapM ds_scc (sccEvBinds bs)
  where
    ds_scc (AcyclicSCC (EvBind { eb_lhs = v, eb_rhs = r}))
                          = liftM (NonRec v) (dsEvTerm r)
    ds_scc (CyclicSCC bs) = liftM Rec (mapM dsEvBind bs)

dsEvBind :: EvBind -> DsM (Id, CoreExpr)
dsEvBind (EvBind { eb_lhs = v, eb_rhs = r}) = liftM ((,) v) (dsEvTerm r)

{-**********************************************************************
*                                                                      *
           Desugaring EvTerms
*                                                                      *
**********************************************************************-}

dsEvTerm :: EvTerm -> DsM CoreExpr
dsEvTerm (EvId v)           = return (Var v)
dsEvTerm (EvCallStack cs)   = dsEvCallStack cs
dsEvTerm (EvTypeable ty ev) = dsEvTypeable ty ev
dsEvTerm (EvLit (EvNum n))  = mkNaturalExpr n
dsEvTerm (EvLit (EvStr s))  = mkStringExprFS s

dsEvTerm (EvCast tm co)
  = do { tm' <- dsEvTerm tm
       ; return $ mkCastDs tm' co }

dsEvTerm (EvDFunApp df tys tms)
  = do { tms' <- mapM dsEvTerm tms
       ; return $ Var df `mkTyApps` tys `mkApps` tms' }
  -- The use of mkApps here is OK vis-a-vis levity polymorphism because
  -- the terms are always evidence variables with types of kind Constraint

dsEvTerm (EvCoercion co) = return (Coercion co)
dsEvTerm (EvSuperClass d n)
  = do { d' <- dsEvTerm d
       ; let (cls, tys) = getClassPredTys (exprType d')
             sc_sel_id  = classSCSelId cls n    -- Zero-indexed
       ; return $ Var sc_sel_id `mkTyApps` tys `App` d' }

dsEvTerm (EvSelector sel_id tys tms)
  = do { tms' <- mapM dsEvTerm tms
       ; return $ Var sel_id `mkTyApps` tys `mkApps` tms' }

dsEvTerm (EvDelayedError ty msg) = return $ dsEvDelayedError ty msg

dsEvDelayedError :: Type -> FastString -> CoreExpr
dsEvDelayedError ty msg
  = Var errorId `mkTyApps` [getRuntimeRep "dsEvTerm" ty, ty] `mkApps` [litMsg]
  where
    errorId = tYPE_ERROR_ID
    litMsg  = Lit (MachStr (fastStringToByteString msg))

{-**********************************************************************
*                                                                      *
           Desugaring Typeable dictionaries
*                                                                      *
**********************************************************************-}

dsEvTypeable :: Type -> EvTypeable -> DsM CoreExpr
-- Return a CoreExpr :: Typeable ty
-- This code is tightly coupled to the representation
-- of TypeRep, in base library Data.Typeable.Internals
dsEvTypeable ty ev
  = do { tyCl <- dsLookupTyCon typeableClassName    -- Typeable
       ; let kind = typeKind ty
             Just typeable_data_con
                 = tyConSingleDataCon_maybe tyCl    -- "Data constructor"
                                                    -- for Typeable

       ; rep_expr <- ds_ev_typeable ty ev           -- :: TypeRep a

       -- Package up the method as `Typeable` dictionary
       ; return $ mkConApp typeable_data_con [Type kind, Type ty, rep_expr] }

type TypeRepExpr = CoreExpr

-- | Returns a @CoreExpr :: TypeRep ty@
ds_ev_typeable :: Type -> EvTypeable -> DsM CoreExpr
ds_ev_typeable ty (EvTypeableTyCon tc kind_ev)
  = do { mkTrCon <- dsLookupGlobalId mkTrConName
                    -- mkTrCon :: forall k (a :: k). TyCon -> TypeRep k -> TypeRep a
       ; someTypeRepTyCon <- dsLookupTyCon someTypeRepTyConName
       ; someTypeRepDataCon <- dsLookupDataCon someTypeRepDataConName
                    -- SomeTypeRep :: forall k (a :: k). TypeRep a -> SomeTypeRep

       ; tc_rep <- tyConRep tc                      -- :: TyCon
       ; let ks = tyConAppArgs ty
             -- Construct a SomeTypeRep
             toSomeTypeRep :: Type -> EvTerm -> DsM CoreExpr
             toSomeTypeRep t ev = do
                 rep <- getRep ev t
                 return $ mkCoreConApps someTypeRepDataCon [Type (typeKind t), Type t, rep]
       ; kind_arg_reps <- sequence $ zipWith toSomeTypeRep ks kind_ev   -- :: TypeRep t
       ; let -- :: [SomeTypeRep]
             kind_args = mkListExpr (mkTyConTy someTypeRepTyCon) kind_arg_reps

         -- Note that we use the kind of the type, not the TyCon from which it
         -- is constructed since the latter may be kind polymorphic whereas the
         -- former we know is not (we checked in the solver).
       ; return $ mkApps (Var mkTrCon) [ Type (typeKind ty)
                                       , Type ty
                                       , tc_rep
                                       , kind_args ]
       }

ds_ev_typeable ty (EvTypeableTyApp ev1 ev2)
  | Just (t1,t2) <- splitAppTy_maybe ty
  = do { e1  <- getRep ev1 t1
       ; e2  <- getRep ev2 t2
       ; mkTrApp <- dsLookupGlobalId mkTrAppName
                    -- mkTrApp :: forall k1 k2 (a :: k1 -> k2) (b :: k1).
                    --            TypeRep a -> TypeRep b -> TypeRep (a b)
       ; let (k1, k2) = splitFunTy (typeKind t1)
       ; return $ mkApps (mkTyApps (Var mkTrApp) [ k1, k2, t1, t2 ])
                         [ e1, e2 ] }

ds_ev_typeable ty (EvTypeableTrFun ev1 ev2)
  | Just (t1,t2) <- splitFunTy_maybe ty
  = do { e1 <- getRep ev1 t1
       ; e2 <- getRep ev2 t2
       ; mkTrFun <- dsLookupGlobalId mkTrFunName
                    -- mkTrFun :: forall r1 r2 (a :: TYPE r1) (b :: TYPE r2).
                    --            TypeRep a -> TypeRep b -> TypeRep (a -> b)
       ; let r1 = getRuntimeRep "ds_ev_typeable" t1
             r2 = getRuntimeRep "ds_ev_typeable" t2
       ; return $ mkApps (mkTyApps (Var mkTrFun) [r1, r2, t1, t2])
                         [ e1, e2 ]
       }

ds_ev_typeable ty (EvTypeableTyLit ev)
  = do { fun  <- dsLookupGlobalId tr_fun
       ; dict <- dsEvTerm ev       -- Of type KnownNat/KnownSym
       ; let proxy = mkTyApps (Var proxyHashId) [ty_kind, ty]
       ; return (mkApps (mkTyApps (Var fun) [ty]) [ dict, proxy ]) }
  where
    ty_kind = typeKind ty

    -- tr_fun is the Name of
    --       typeNatTypeRep    :: KnownNat    a => Proxy# a -> TypeRep a
    -- of    typeSymbolTypeRep :: KnownSymbol a => Proxy# a -> TypeRep a
    tr_fun | ty_kind `eqType` typeNatKind    = typeNatTypeRepName
           | ty_kind `eqType` typeSymbolKind = typeSymbolTypeRepName
           | otherwise = panic "dsEvTypeable: unknown type lit kind"

ds_ev_typeable ty ev
  = pprPanic "dsEvTypeable" (ppr ty $$ ppr ev)

getRep :: EvTerm          -- ^ EvTerm for @Typeable ty@
       -> Type            -- ^ The type @ty@
       -> DsM TypeRepExpr -- ^ Return @CoreExpr :: TypeRep ty@
                          -- namely @typeRep# dict@
-- Remember that
--   typeRep# :: forall k (a::k). Typeable k a -> TypeRep a
getRep ev ty
  = do { typeable_expr <- dsEvTerm ev
       ; typeRepId     <- dsLookupGlobalId typeRepIdName
       ; let ty_args = [typeKind ty, ty]
       ; return (mkApps (mkTyApps (Var typeRepId) ty_args) [ typeable_expr ]) }

tyConRep :: TyCon -> DsM CoreExpr
-- Returns CoreExpr :: TyCon
tyConRep tc
  | Just tc_rep_nm <- tyConRepName_maybe tc
  = do { tc_rep_id <- dsLookupGlobalId tc_rep_nm
       ; return (Var tc_rep_id) }
  | otherwise
  = pprPanic "tyConRep" (ppr tc)

{- Note [Memoising typeOf]
~~~~~~~~~~~~~~~~~~~~~~~~~~
See #3245, #9203

IMPORTANT: we don't want to recalculate the TypeRep once per call with
the proxy argument.  This is what went wrong in #3245 and #9203. So we
help GHC by manually keeping the 'rep' *outside* the lambda.
-}


{-**********************************************************************
*                                                                      *
           Desugaring EvCallStack evidence
*                                                                      *
**********************************************************************-}

dsEvCallStack :: EvCallStack -> DsM CoreExpr
-- See Note [Overview of implicit CallStacks] in TcEvidence.hs
dsEvCallStack cs = do
  df            <- getDynFlags
  m             <- getModule
  srcLocDataCon <- dsLookupDataCon srcLocDataConName
  let mkSrcLoc l =
        liftM (mkCoreConApps srcLocDataCon)
              (sequence [ mkStringExprFS (unitIdFS $ moduleUnitId m)
                        , mkStringExprFS (moduleNameFS $ moduleName m)
                        , mkStringExprFS (srcSpanFile l)
                        , return $ mkIntExprInt df (srcSpanStartLine l)
                        , return $ mkIntExprInt df (srcSpanStartCol l)
                        , return $ mkIntExprInt df (srcSpanEndLine l)
                        , return $ mkIntExprInt df (srcSpanEndCol l)
                        ])

  emptyCS <- Var <$> dsLookupGlobalId emptyCallStackName

  pushCSVar <- dsLookupGlobalId pushCallStackName
  let pushCS name loc rest =
        mkCoreApps (Var pushCSVar) [mkCoreTup [name, loc], rest]

  let mkPush name loc tm = do
        nameExpr <- mkStringExprFS name
        locExpr <- mkSrcLoc loc
        case tm of
          EvCallStack EvCsEmpty -> return (pushCS nameExpr locExpr emptyCS)
          _ -> do tmExpr  <- dsEvTerm tm
                  -- at this point tmExpr :: IP sym CallStack
                  -- but we need the actual CallStack to pass to pushCS,
                  -- so we use unwrapIP to strip the dictionary wrapper
                  -- See Note [Overview of implicit CallStacks]
                  let ip_co = unwrapIP (exprType tmExpr)
                  return (pushCS nameExpr locExpr (mkCastDs tmExpr ip_co))
  case cs of
    EvCsPushCall name loc tm -> mkPush (occNameFS $ getOccName name) loc tm
    EvCsEmpty -> return emptyCS<|MERGE_RESOLUTION|>--- conflicted
+++ resolved
@@ -175,26 +175,6 @@
                            else []
         ; return (force_var', sel_binds) }
 
-<<<<<<< HEAD
-        -- A common case: one exported variable, only non-strict binds
-        -- Non-recursive bindings come through this way
-        -- So do self-recursive bindings
-        -- Bindings with complete signatures are AbsBindsSigs, below
-dsHsBind dflags
-         (AbsBinds { abs_tvsa = tyvars, abs_ev_varsa = dicts
-                   , abs_exports = [export]
-                   , abs_ev_binds = ev_binds, abs_binds = binds })
-  | ABE { abe_wrap = wrap, abe_poly = global
-        , abe_mono = local, abe_prags = prags } <- export
-  , not (xopt LangExt.Strict dflags)             -- Handle strict binds
-  , not (anyBag (isBangedBind . unLoc) binds)    --        in the next case
-  = -- See Note [AbsBinds wrappers] in HsBinds
-    addDictsDs (toTcTypeBag (listToBag dicts)) $
-         -- addDictsDs: push type constraints deeper for pattern match check
-    do { (force_vars, bind_prs) <- dsLHsBinds binds
-       ; ds_binds <- dsTcEvBinds_s ev_binds
-       ; core_wrap <- dsHsWrapper wrap -- Usually the identity
-=======
 dsHsBind dflags (AbsBinds { abs_tvs = tyvars, abs_ev_vars = dicts
                           , abs_exports = exports
                           , abs_ev_binds = ev_binds
@@ -236,7 +216,6 @@
        -- If there is a variable to force, it's just the
        -- single variable we are binding here
   = do { core_wrap <- dsHsWrapper wrap -- Usually the identity
->>>>>>> 0bb1e840
 
        ; let rhs = core_wrap $
                    mkLams tyvars $ mkLams dicts $
@@ -258,22 +237,11 @@
 
        ; return (force_vars', main_bind : fromOL spec_binds) }
 
-<<<<<<< HEAD
-        -- Another common case: no tyvars, no dicts
-        -- In this case we can have a much simpler desugaring
-dsHsBind dflags
-         (AbsBinds { abs_tvsa = [], abs_ev_varsa = []
-                   , abs_exports = exports
-                   , abs_ev_binds = ev_binds, abs_binds = binds })
-  = do { (force_vars, bind_prs) <- dsLHsBinds binds
-       ; let mk_bind (ABE { abe_wrap = wrap
-=======
     -- Another common case: no tyvars, no dicts
     -- In this case we can have a much simpler desugaring
   | null tyvars, null dicts
 
   = do { let mk_bind (ABE { abe_wrap = wrap
->>>>>>> 0bb1e840
                           , abe_poly = global
                           , abe_mono = local
                           , abe_prags = prags })
@@ -283,27 +251,12 @@
                                           0 (core_wrap (Var local))) }
        ; main_binds <- mapM mk_bind exports
 
-<<<<<<< HEAD
-       ; ds_binds <- dsTcEvBinds_s ev_binds
-       ; return (force_vars, flattenBinds ds_binds ++ bind_prs ++ main_binds) }
-
-dsHsBind dflags
-         (AbsBinds { abs_tvsa = tyvars, abs_ev_varsa = dicts
-                   , abs_exports = exports, abs_ev_binds = ev_binds
-                   , abs_binds = binds })
-         -- See Note [Desugaring AbsBinds]
-  = addDictsDs (toTcTypeBag (listToBag dicts)) $
-         -- addDictsDs: push type constraints deeper for pattern match check
-     do { (local_force_vars, bind_prs) <- dsLHsBinds binds
-        ; let core_bind = Rec [ makeCorePair dflags (add_inline lcl_id) False 0 rhs
-=======
        ; return (force_vars, flattenBinds ds_ev_binds ++ bind_prs ++ main_binds) }
 
     -- The general case
     -- See Note [Desugaring AbsBinds]
   | otherwise
   = do { let core_bind = Rec [ makeCorePair dflags (add_inline lcl_id) False 0 rhs
->>>>>>> 0bb1e840
                               | (lcl_id, rhs) <- bind_prs ]
                 -- Monomorphic recursion possible, hence Rec
              new_force_vars = get_new_force_vars force_vars
