--- conflicted
+++ resolved
@@ -368,22 +368,14 @@
         ; (commonAuxs, auxDerivStuff) <- commonAuxiliaries $ map forgetTheta early_specs
 
         ; let (infer_specs, given_specs) = splitEarlyDerivSpec early_specs
-<<<<<<< HEAD
-        ; insts1 <- mapM (genInst True commonAuxs) given_specs
-=======
         ; insts1 <- mapM (genInst commonAuxs) given_specs
->>>>>>> 8e66365b
 
         -- the stand-alone derived instances (@insts1@) are used when inferring
         -- the contexts for "deriving" clauses' instances (@infer_specs@)
         ; final_specs <- extendLocalInstEnv (map (iSpec . fstOf3) insts1) $
                          inferInstanceContexts infer_specs
 
-<<<<<<< HEAD
-        ; insts2 <- mapM (genInst False commonAuxs) final_specs
-=======
         ; insts2 <- mapM (genInst commonAuxs) final_specs
->>>>>>> 8e66365b
 
         ; let (inst_infos, deriv_stuff, maybe_fvs) = unzip3 (insts1 ++ insts2)
         ; loc <- getSrcSpanM
@@ -1987,18 +1979,10 @@
 -- Representation tycons differ from the tycon in the instance signature in
 -- case of instances for indexed families.
 --
-<<<<<<< HEAD
-genInst :: Bool             -- True <=> standalone deriving
-        -> CommonAuxiliaries
-        -> DerivSpec ThetaType
-        -> TcM (InstInfo RdrName, BagDerivStuff, Maybe Name)
-genInst _standalone_deriv comauxs
-=======
 genInst :: CommonAuxiliaries
         -> DerivSpec ThetaType
         -> TcM (InstInfo RdrName, BagDerivStuff, Maybe Name)
 genInst comauxs
->>>>>>> 8e66365b
         spec@(DS { ds_tvs = tvs, ds_tc = rep_tycon, ds_tc_args = rep_tc_args
                  , ds_theta = theta, ds_newtype = is_newtype, ds_tys = tys
                  , ds_name = dfun_name, ds_cls = clas, ds_loc = loc })
