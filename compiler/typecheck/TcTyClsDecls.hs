{-
(c) The University of Glasgow 2006
(c) The AQUA Project, Glasgow University, 1996-1998


TcTyClsDecls: Typecheck type and class declarations
-}

{-# LANGUAGE CPP, TupleSections #-}

module TcTyClsDecls (
        tcTyAndClassDecls, tcAddImplicits,

        -- Functions used by TcInstDcls to check
        -- data/type family instance declarations
        kcDataDefn, tcConDecls, dataDeclChecks, checkValidTyCon,
        tcFamTyPats, tcTyFamInstEqn, famTyConShape,
        tcAddTyFamInstCtxt, tcMkDataFamInstCtxt, tcAddDataFamInstCtxt,
        wrongKindOfFamily, dataConCtxt, badDataConTyCon
    ) where

#include "HsVersions.h"

import HsSyn
import HscTypes
import BuildTyCl
import TcRnMonad
import TcEnv
import TcValidity
import TcHsSyn
import TcTyDecls
import TcClassDcl
import TcHsType
import TcMType
import RnTypes( collectAnonWildCards )
import TcType
import FamInst
import FamInstEnv
import Coercion( ltRole )
import Type
import TypeRep   -- for checkValidRoles
import Kind
import Class
import CoAxiom
import TyCon
import DataCon
import Id
import IdInfo
import Var
import VarEnv
import VarSet
import Module
import Name
import NameSet
import NameEnv
import RnEnv
import Outputable
import Maybes
import Unify
import Util
import SrcLoc
import ListSetOps
import Digraph
import DynFlags
import FastString
import BasicTypes

import Control.Monad
import Data.List

{-
************************************************************************
*                                                                      *
\subsection{Type checking for type and class declarations}
*                                                                      *
************************************************************************

Note [Grouping of type and class declarations]
~~~~~~~~~~~~~~~~~~~~~~~~~~~~~~~~~~~~~~~~~~~~~~
tcTyAndClassDecls is called on a list of `TyClGroup`s. Each group is a strongly
connected component of mutually dependent types and classes. We kind check and
type check each group separately to enhance kind polymorphism. Take the
following example:

  type Id a = a
  data X = X (Id Int)

If we were to kind check the two declarations together, we would give Id the
kind * -> *, since we apply it to an Int in the definition of X. But we can do
better than that, since Id really is kind polymorphic, and should get kind
forall (k::BOX). k -> k. Since it does not depend on anything else, it can be
kind-checked by itself, hence getting the most general kind. We then kind check
X, which works fine because we then know the polymorphic kind of Id, and simply
instantiate k to *.

Note [Check role annotations in a second pass]
~~~~~~~~~~~~~~~~~~~~~~~~~~~~~~~~~~~~~~~~~~~~~~
Role inference potentially depends on the types of all of the datacons declared
in a mutually recursive group. The validity of a role annotation, in turn,
depends on the result of role inference. Because the types of datacons might
be ill-formed (see #7175 and Note [Checking GADT return types]) we must check
*all* the tycons in a group for validity before checking *any* of the roles.
Thus, we take two passes over the resulting tycons, first checking for general
validity and then checking for valid role annotations.
-}

tcTyAndClassDecls :: [TyClGroup Name]   -- Mutually-recursive groups in dependency order
                  -> TcM TcGblEnv       -- Input env extended by types and classes
                                        -- and their implicit Ids,DataCons
-- Fails if there are any errors
tcTyAndClassDecls tyclds_s
  = checkNoErrs $       -- The code recovers internally, but if anything gave rise to
                        -- an error we'd better stop now, to avoid a cascade
    fold_env tyclds_s   -- Type check each group in dependency order folding the global env
  where
    fold_env :: [TyClGroup Name] -> TcM TcGblEnv
    fold_env [] = getGblEnv
    fold_env (tyclds:tyclds_s)
      = do { tcg_env <- tcTyClGroup tyclds
           ; setGblEnv tcg_env $ fold_env tyclds_s }
             -- remaining groups are typecheck in the extended global env

tcTyClGroup :: TyClGroup Name -> TcM TcGblEnv
-- Typecheck one strongly-connected component of type and class decls
tcTyClGroup tyclds
  = do {    -- Step 1: kind-check this group and returns the final
            -- (possibly-polymorphic) kind of each TyCon and Class
            -- See Note [Kind checking for type and class decls]
         names_w_poly_kinds <- kcTyClGroup tyclds
       ; traceTc "tcTyAndCl generalized kinds" (ppr names_w_poly_kinds)

            -- Step 2: type-check all groups together, returning
            -- the final TyCons and Classes
       ; let role_annots = extractRoleAnnots tyclds
             decls = group_tyclds tyclds
       ; tyclss <- fixM $ \ ~rec_tyclss -> do
           { is_boot   <- tcIsHsBootOrSig
           ; self_boot <- tcSelfBootInfo
           ; let rec_flags = calcRecFlags self_boot is_boot
                                          role_annots rec_tyclss

                 -- Populate environment with knot-tied ATyCon for TyCons
                 -- NB: if the decls mention any ill-staged data cons
                 -- (see Note [Recusion and promoting data constructors])
                 -- we will have failed already in kcTyClGroup, so no worries here
           ; tcExtendRecEnv (zipRecTyClss names_w_poly_kinds rec_tyclss) $

                 -- Also extend the local type envt with bindings giving
                 -- the (polymorphic) kind of each knot-tied TyCon or Class
                 -- See Note [Type checking recursive type and class declarations]
             tcExtendKindEnv names_w_poly_kinds              $

                 -- Kind and type check declarations for this group
             concatMapM (tcTyClDecl rec_flags) decls }

           -- Step 3: Perform the validity check
           -- We can do this now because we are done with the recursive knot
           -- Do it before Step 4 (adding implicit things) because the latter
           -- expects well-formed TyCons
       ; traceTc "Starting validity check" (ppr tyclss)
       ; tyclss <- tcExtendGlobalEnv tyclss $
                       -- Hack alert: bring the generic default methods into
                       -- scope so that we can look them up to check their
                       -- validity.  This is really wrong.  We should store
                       -- their type in the Class.  Trac #11105.
                   mapM checkValidTyCl tyclss
       ; traceTc "Done validity check" (ppr tyclss)
       ; mapM_ (recoverM (return ()) . checkValidRoleAnnots role_annots) tyclss
           -- See Note [Check role annotations in a second pass]

           -- Step 4: Add the implicit things;
           -- we want them in the environment because
           -- they may be mentioned in interface files
       ; tcExtendGlobalEnv tyclss $
         tcAddImplicits tyclss }

zipRecTyClss :: [(Name, Kind)]
             -> [TyThing]           -- Knot-tied
             -> [(Name,TyThing)]
-- Build a name-TyThing mapping for the TyCons bound by decls
-- being careful not to look at the knot-tied [TyThing]
-- The TyThings in the result list must have a visible ATyCon,
-- because typechecking types (in, say, tcTyClDecl) looks at
-- this outer constructor
zipRecTyClss kind_pairs rec_things
  = [ (name, ATyCon (get name)) | (name, _kind) <- kind_pairs ]
  where
    rec_tc_env :: NameEnv TyCon
    rec_tc_env = foldr add_tc emptyNameEnv rec_things

    add_tc :: TyThing -> NameEnv TyCon -> NameEnv TyCon
    add_tc (ATyCon tc) env = foldr add_one_tc env (tc : tyConATs tc)
    add_tc _           env = env

    add_one_tc :: TyCon -> NameEnv TyCon -> NameEnv TyCon
    add_one_tc tc env = extendNameEnv env (tyConName tc) tc

    get name = case lookupNameEnv rec_tc_env name of
                 Just tc -> tc
                 other   -> pprPanic "zipRecTyClss" (ppr name <+> ppr other)

{-
************************************************************************
*                                                                      *
                Kind checking
*                                                                      *
************************************************************************

Note [Kind checking for type and class decls]
~~~~~~~~~~~~~~~~~~~~~~~~~~~~~~~~~~~~~~~~~~~~~~
Kind checking is done thus:

   1. Make up a kind variable for each parameter of the *data* type, class,
      and closed type family decls, and extend the kind environment (which is
      in the TcLclEnv)

   2. Dependency-analyse the type *synonyms* (which must be non-recursive),
      and kind-check them in dependency order.  Extend the kind envt.

   3. Kind check the data type and class decls

We need to kind check all types in the mutually recursive group
before we know the kind of the type variables.  For example:

  class C a where
     op :: D b => a -> b -> b

  class D c where
     bop :: (Monad c) => ...

Here, the kind of the locally-polymorphic type variable "b"
depends on *all the uses of class D*.  For example, the use of
Monad c in bop's type signature means that D must have kind Type->Type.

However type synonyms work differently.  They can have kinds which don't
just involve (->) and *:
        type R = Int#           -- Kind #
        type S a = Array# a     -- Kind * -> #
        type T a b = (# a,b #)  -- Kind * -> * -> (# a,b #)
and a kind variable can't unify with UnboxedTypeKind.

So we must infer the kinds of type synonyms from their right-hand
sides *first* and then use them, whereas for the mutually recursive
data types D we bring into scope kind bindings D -> k, where k is a
kind variable, and do inference.

NB: synonyms can be mutually recursive with data type declarations though!
   type T = D -> D
   data D = MkD Int T

Open type families
~~~~~~~~~~~~~~~~~~
This treatment of type synonyms only applies to Haskell 98-style synonyms.
General type functions can be recursive, and hence, appear in `alg_decls'.

The kind of an open type family is solely determinded by its kind signature;
hence, only kind signatures participate in the construction of the initial
kind environment (as constructed by `getInitialKind'). In fact, we ignore
instances of families altogether in the following. However, we need to include
the kinds of *associated* families into the construction of the initial kind
environment. (This is handled by `allDecls').
-}

kcTyClGroup :: TyClGroup Name -> TcM [(Name,Kind)]
-- Kind check this group, kind generalize, and return the resulting local env
-- This bindds the TyCons and Classes of the group, but not the DataCons
-- See Note [Kind checking for type and class decls]
kcTyClGroup (TyClGroup { group_tyclds = decls })
  = do  { mod <- getModule
        ; traceTc "kcTyClGroup" (ptext (sLit "module") <+> ppr mod $$ vcat (map ppr decls))

          -- Kind checking;
          --    1. Bind kind variables for non-synonyms
          --    2. Kind-check synonyms, and bind kinds of those synonyms
          --    3. Kind-check non-synonyms
          --    4. Generalise the inferred kinds
          -- See Note [Kind checking for type and class decls]

          -- Step 1: Bind kind variables for non-synonyms
        ; let (syn_decls, non_syn_decls) = partition (isSynDecl . unLoc) decls
        ; initial_kinds <- getInitialKinds non_syn_decls
        ; traceTc "kcTyClGroup: initial kinds" (ppr initial_kinds)

        -- Step 2: Set initial envt, kind-check the synonyms
        ; lcl_env <- tcExtendKindEnv2 initial_kinds $
                     kcSynDecls (calcSynCycles syn_decls)

        -- Step 3: Set extended envt, kind-check the non-synonyms
        ; setLclEnv lcl_env $
          mapM_ kcLTyClDecl non_syn_decls

             -- Step 4: generalisation
             -- Kind checking done for this group
             -- Now we have to kind generalize the flexis
        ; res <- concatMapM (generaliseTCD (tcl_env lcl_env)) decls

        ; traceTc "kcTyClGroup result" (ppr res)
        ; return res }

  where
    generalise :: TcTypeEnv -> Name -> TcM (Name, Kind)
    -- For polymorphic things this is a no-op
    generalise kind_env name
      = do { let kc_kind = case lookupNameEnv kind_env name of
                               Just (AThing k) -> k
                               _ -> pprPanic "kcTyClGroup" (ppr name $$ ppr kind_env)
           ; kvs <- kindGeneralize (tyVarsOfType kc_kind)
           ; kc_kind' <- zonkTcKind kc_kind    -- Make sure kc_kind' has the final,
                                               -- skolemised kind variables
           ; traceTc "Generalise kind" (vcat [ ppr name, ppr kc_kind, ppr kvs, ppr kc_kind' ])
           ; return (name, mkForAllTys kvs kc_kind') }

    generaliseTCD :: TcTypeEnv -> LTyClDecl Name -> TcM [(Name, Kind)]
    generaliseTCD kind_env (L _ decl)
      | ClassDecl { tcdLName = (L _ name), tcdATs = ats } <- decl
      = do { first <- generalise kind_env name
           ; rest <- mapM ((generaliseFamDecl kind_env) . unLoc) ats
           ; return (first : rest) }

      | FamDecl { tcdFam = fam } <- decl
      = do { res <- generaliseFamDecl kind_env fam
           ; return [res] }

      | otherwise
      = do { res <- generalise kind_env (tcdName decl)
           ; return [res] }

    generaliseFamDecl :: TcTypeEnv -> FamilyDecl Name -> TcM (Name, Kind)
    generaliseFamDecl kind_env (FamilyDecl { fdLName = L _ name })
      = generalise kind_env name

mk_thing_env :: [LTyClDecl Name] -> [(Name, TcTyThing)]
mk_thing_env [] = []
mk_thing_env (decl : decls)
  | L _ (ClassDecl { tcdLName = L _ nm, tcdATs = ats }) <- decl
  = (nm, APromotionErr ClassPE) :
    (map (, APromotionErr TyConPE) $ map (unLoc . fdLName . unLoc) ats) ++
    (mk_thing_env decls)

  | otherwise
  = (tcdName (unLoc decl), APromotionErr TyConPE) :
    (mk_thing_env decls)

getInitialKinds :: [LTyClDecl Name] -> TcM [(Name, TcTyThing)]
getInitialKinds decls
  = tcExtendKindEnv2 (mk_thing_env decls) $
    do { pairss <- mapM (addLocM getInitialKind) decls
       ; return (concat pairss) }

getInitialKind :: TyClDecl Name -> TcM [(Name, TcTyThing)]
-- Allocate a fresh kind variable for each TyCon and Class
-- For each tycon, return   (tc, AThing k)
--                 where k is the kind of tc, derived from the LHS
--                       of the definition (and probably including
--                       kind unification variables)
--      Example: data T a b = ...
--      return (T, kv1 -> kv2 -> kv3)
--
-- This pass deals with (ie incorporates into the kind it produces)
--   * The kind signatures on type-variable binders
--   * The result kinds signature on a TyClDecl
--
-- ALSO for each datacon, return (dc, APromotionErr RecDataConPE)
-- Note [ARecDataCon: Recursion and promoting data constructors]
--
-- No family instances are passed to getInitialKinds

getInitialKind decl@(ClassDecl { tcdLName = L _ name, tcdTyVars = ktvs, tcdATs = ats })
  = do { (cl_kind, inner_prs) <-
           kcHsTyVarBndrs (hsDeclHasCusk decl) ktvs $
           do { inner_prs <- getFamDeclInitialKinds ats
              ; return (constraintKind, inner_prs) }
       ; let main_pr = (name, AThing cl_kind)
       ; return (main_pr : inner_prs) }

getInitialKind decl@(DataDecl { tcdLName = L _ name
                              , tcdTyVars = ktvs
                              , tcdDataDefn = HsDataDefn { dd_kindSig = m_sig
                                                         , dd_cons = cons' } })
  = let cons = cons' -- AZ list monad coming
    in
     do { (decl_kind, _) <-
           kcHsTyVarBndrs (hsDeclHasCusk decl) ktvs $
           do { res_k <- case m_sig of
                           Just ksig -> tcLHsKind ksig
                           Nothing   -> return liftedTypeKind
              ; return (res_k, ()) }
       ; let main_pr = (name, AThing decl_kind)
             inner_prs = [ (unLoc con, APromotionErr RecDataConPE)
                         | L _ con' <- cons, con <- con_names con' ]
       ; return (main_pr : inner_prs) }

getInitialKind (FamDecl { tcdFam = decl })
  = getFamDeclInitialKind decl

getInitialKind decl@(SynDecl {})
  = pprPanic "getInitialKind" (ppr decl)

---------------------------------
getFamDeclInitialKinds :: [LFamilyDecl Name] -> TcM [(Name, TcTyThing)]
getFamDeclInitialKinds decls
  = tcExtendKindEnv2 [ (n, APromotionErr TyConPE)
                     | L _ (FamilyDecl { fdLName = L _ n }) <- decls] $
    concatMapM (addLocM getFamDeclInitialKind) decls

getFamDeclInitialKind :: FamilyDecl Name
                      -> TcM [(Name, TcTyThing)]
getFamDeclInitialKind decl@(FamilyDecl { fdLName     = L _ name
                                       , fdTyVars    = ktvs
                                       , fdResultSig = L _ resultSig })
  = do { (fam_kind, _) <-
           kcHsTyVarBndrs (famDeclHasCusk decl) ktvs $
           do { res_k <- case resultSig of
                      KindSig ki                        -> tcLHsKind ki
                      TyVarSig (L _ (KindedTyVar _ ki)) -> tcLHsKind ki
                      _ -- open type families have * return kind by default
                        | famDeclHasCusk decl      -> return liftedTypeKind
                        -- closed type families have their return kind inferred
                        -- by default
                        | otherwise                -> newMetaKindVar
              ; return (res_k, ()) }
       ; return [ (name, AThing fam_kind) ] }

----------------
kcSynDecls :: [SCC (LTyClDecl Name)]
           -> TcM TcLclEnv -- Kind bindings
kcSynDecls [] = getLclEnv
kcSynDecls (group : groups)
  = do  { (n,k) <- kcSynDecl1 group
        ; lcl_env <- tcExtendKindEnv [(n,k)] (kcSynDecls groups)
        ; return lcl_env }

kcSynDecl1 :: SCC (LTyClDecl Name)
           -> TcM (Name,TcKind) -- Kind bindings
kcSynDecl1 (AcyclicSCC (L _ decl)) = kcSynDecl decl
kcSynDecl1 (CyclicSCC decls)       = do { recSynErr decls; failM }
                                     -- Fail here to avoid error cascade
                                     -- of out-of-scope tycons

kcSynDecl :: TyClDecl Name -> TcM (Name, TcKind)
kcSynDecl decl@(SynDecl { tcdTyVars = hs_tvs, tcdLName = L _ name
                        , tcdRhs = rhs })
  -- Returns a possibly-unzonked kind
  = tcAddDeclCtxt decl $
    do { (syn_kind, _) <-
           kcHsTyVarBndrs (hsDeclHasCusk decl) hs_tvs $
           do { traceTc "kcd1" (ppr name <+> brackets (ppr hs_tvs))
              ; (_, rhs_kind) <- tcLHsType rhs
              ; traceTc "kcd2" (ppr name)
              ; return (rhs_kind, ()) }
       ; return (name, syn_kind) }
kcSynDecl decl = pprPanic "kcSynDecl" (ppr decl)

------------------------------------------------------------------------
kcLTyClDecl :: LTyClDecl Name -> TcM ()
  -- See Note [Kind checking for type and class decls]
kcLTyClDecl (L loc decl)
  = setSrcSpan loc $ tcAddDeclCtxt decl $ kcTyClDecl decl

kcTyClDecl :: TyClDecl Name -> TcM ()
-- This function is used solely for its side effect on kind variables
-- NB kind signatures on the type variables and
--    result kind signature have already been dealt with
--    by getInitialKind, so we can ignore them here.

kcTyClDecl (DataDecl { tcdLName = L _ name, tcdTyVars = hs_tvs, tcdDataDefn = defn })
  | HsDataDefn { dd_cons = cons, dd_kindSig = Just _ } <- defn
  = mapM_ (wrapLocM kcConDecl) cons
    -- hs_tvs and dd_kindSig already dealt with in getInitialKind
    -- If dd_kindSig is Just, this must be a GADT-style decl,
    --        (see invariants of DataDefn declaration)
    -- so (a) we don't need to bring the hs_tvs into scope, because the
    --        ConDecls bind all their own variables
    --    (b) dd_ctxt is not allowed for GADT-style decls, so we can ignore it

  | HsDataDefn { dd_ctxt = ctxt, dd_cons = cons } <- defn
  = kcTyClTyVars name hs_tvs $
    do  { _ <- tcHsContext ctxt
        ; mapM_ (wrapLocM kcConDecl) cons }

kcTyClDecl decl@(SynDecl {}) = pprPanic "kcTyClDecl" (ppr decl)

kcTyClDecl (ClassDecl { tcdLName = L _ name, tcdTyVars = hs_tvs
                       , tcdCtxt = ctxt, tcdSigs = sigs })
  = kcTyClTyVars name hs_tvs $
    do  { _ <- tcHsContext ctxt
        ; mapM_ (wrapLocM kc_sig) sigs }
  where
    kc_sig (ClassOpSig _ nms op_ty) = kcClassSigType nms op_ty
    kc_sig _                        = return ()

-- closed type families look at their equations, but other families don't
-- do anything here
kcTyClDecl (FamDecl (FamilyDecl { fdLName  = L _ fam_tc_name
                                , fdTyVars = hs_tvs
                                , fdInfo   = ClosedTypeFamily (Just eqns) }))
  = do { tc_kind <- kcLookupKind fam_tc_name
       ; let fam_tc_shape = ( fam_tc_name, length (hsQTvBndrs hs_tvs), tc_kind)
       ; mapM_ (kcTyFamInstEqn fam_tc_shape) eqns }
kcTyClDecl (FamDecl {})    = return ()

-------------------
kcConDecl :: ConDecl Name -> TcM ()
kcConDecl (ConDecl { con_names = names, con_qvars = ex_tvs
                   , con_cxt = ex_ctxt, con_details = details
                   , con_res = res })
  = addErrCtxt (dataConCtxtName names) $
         -- the 'False' says that the existentials don't have a CUSK, as the
         -- concept doesn't really apply here. We just need to bring the variables
         -- into scope!
    do { _ <- kcHsTyVarBndrs False ex_tvs $
              do { _ <- tcHsContext ex_ctxt
                 ; mapM_ (tcHsOpenType . getBangType) (hsConDeclArgTys details)
                 ; _ <- tcConRes res
                 ; return (panic "kcConDecl", ()) }
       ; return () }

{-
Note [Recursion and promoting data constructors]
~~~~~~~~~~~~~~~~~~~~~~~~~~~~~~~~~~~~~~~~~~~~~~~~
We don't want to allow promotion in a strongly connected component
when kind checking.

Consider:
  data T f = K (f (K Any))

When kind checking the `data T' declaration the local env contains the
mappings:
  T -> AThing <some initial kind>
  K -> ARecDataCon

ANothing is only used for DataCons, and only used during type checking
in tcTyClGroup.


************************************************************************
*                                                                      *
\subsection{Type checking}
*                                                                      *
************************************************************************

Note [Type checking recursive type and class declarations]
~~~~~~~~~~~~~~~~~~~~~~~~~~~~~~~~~~~~~~~~~~~~~~~~~~~~~~~~~~~
At this point we have completed *kind-checking* of a mutually
recursive group of type/class decls (done in kcTyClGroup). However,
we discarded the kind-checked types (eg RHSs of data type decls);
note that kcTyClDecl returns ().  There are two reasons:

  * It's convenient, because we don't have to rebuild a
    kinded HsDecl (a fairly elaborate type)

  * It's necessary, because after kind-generalisation, the
    TyCons/Classes may now be kind-polymorphic, and hence need
    to be given kind arguments.

Example:
       data T f a = MkT (f a) (T f a)
During kind-checking, we give T the kind T :: k1 -> k2 -> *
and figure out constraints on k1, k2 etc. Then we generalise
to get   T :: forall k. (k->*) -> k -> *
So now the (T f a) in the RHS must be elaborated to (T k f a).

However, during tcTyClDecl of T (above) we will be in a recursive
"knot". So we aren't allowed to look at the TyCon T itself; we are only
allowed to put it (lazily) in the returned structures.  But when
kind-checking the RHS of T's decl, we *do* need to know T's kind (so
that we can correctly elaboarate (T k f a).  How can we get T's kind
without looking at T?  Delicate answer: during tcTyClDecl, we extend

  *Global* env with T -> ATyCon (the (not yet built) TyCon for T)
  *Local*  env with T -> AThing (polymorphic kind of T)

Then:

  * During TcHsType.kcTyVar we look in the *local* env, to get the
    known kind for T.

  * But in TcHsType.ds_type (and ds_var_app in particular) we look in
    the *global* env to get the TyCon. But we must be careful not to
    force the TyCon or we'll get a loop.

This fancy footwork (with two bindings for T) is only necessary for the
TyCons or Classes of this recursive group.  Earlier, finished groups,
live in the global env only.

Note [Declarations for wired-in things]
~~~~~~~~~~~~~~~~~~~~~~~~~~~~~~~~~~~~~~~
For wired-in things we simply ignore the declaration
and take the wired-in information.  That avoids complications.
e.g. the need to make the data constructor worker name for
     a constraint tuple match the wired-in one
-}

tcTyClDecl :: RecTyInfo -> LTyClDecl Name -> TcM [TyThing]
tcTyClDecl rec_info (L loc decl)
  | Just thing <- wiredInNameTyThing_maybe (tcdName decl)
  = return [thing]  -- See Note [Declarations for wired-in things]

  | otherwise
  = setSrcSpan loc $ tcAddDeclCtxt decl $
    do { traceTc "tcTyAndCl-x" (ppr decl)
       ; tcTyClDecl1 Nothing rec_info decl }

  -- "type family" declarations
tcTyClDecl1 :: Maybe Class -> RecTyInfo -> TyClDecl Name -> TcM [TyThing]
tcTyClDecl1 parent _rec_info (FamDecl { tcdFam = fd })
  = tcFamDecl1 parent fd

  -- "type" synonym declaration
tcTyClDecl1 _parent rec_info
            (SynDecl { tcdLName = L _ tc_name, tcdTyVars = tvs, tcdRhs = rhs })
  = ASSERT( isNothing _parent )
    tcTyClTyVars tc_name tvs $ \ tvs' kind ->
    tcTySynRhs rec_info tc_name tvs' kind rhs

  -- "data/newtype" declaration
tcTyClDecl1 _parent rec_info
            (DataDecl { tcdLName = L _ tc_name, tcdTyVars = tvs, tcdDataDefn = defn })
  = ASSERT( isNothing _parent )
    tcTyClTyVars tc_name tvs $ \ tvs' kind ->
    tcDataDefn rec_info tc_name tvs' kind defn

tcTyClDecl1 _parent rec_info
            (ClassDecl { tcdLName = L _ class_name, tcdTyVars = tvs
            , tcdCtxt = ctxt, tcdMeths = meths
            , tcdFDs = fundeps, tcdSigs = sigs
            , tcdATs = ats, tcdATDefs = at_defs })
  = ASSERT( isNothing _parent )
    do { (clas, tvs', gen_dm_env) <- fixM $ \ ~(clas,_,_) ->
            tcTyClTyVars class_name tvs $ \ tvs' kind ->
            do { MASSERT( isConstraintKind kind )
                 -- This little knot is just so we can get
                 -- hold of the name of the class TyCon, which we
                 -- need to look up its recursiveness
               ; traceTc "tcClassDecl 1" (ppr class_name $$ ppr tvs' $$ ppr kind)
               ; let tycon_name = tyConName (classTyCon clas)
                     tc_isrec = rti_is_rec rec_info tycon_name
                     roles = rti_roles rec_info tycon_name

               ; ctxt' <- tcHsContext ctxt
               ; ctxt' <- zonkTcTypeToTypes emptyZonkEnv ctxt'
                       -- Squeeze out any kind unification variables
               ; fds'  <- mapM (addLocM tc_fundep) fundeps
               ; (sig_stuff, gen_dm_env) <- tcClassSigs class_name sigs meths
               ; at_stuff <- tcClassATs class_name clas ats at_defs
               ; mindef <- tcClassMinimalDef class_name sigs sig_stuff
               ; clas <- buildClass
                            class_name tvs' roles ctxt' fds' at_stuff
                            sig_stuff mindef tc_isrec
               ; traceTc "tcClassDecl" (ppr fundeps $$ ppr tvs' $$ ppr fds')
               ; return (clas, tvs', gen_dm_env) }

       ; let { gen_dm_ids = [ AnId (mkExportedLocalId DefMethId gen_dm_name gen_dm_ty)
                            | (sel_id, GenDefMeth gen_dm_name) <- classOpItems clas
                            , let gen_dm_tau = expectJust "tcTyClDecl1" $
                                               lookupNameEnv gen_dm_env (idName sel_id)
                            , let gen_dm_ty = mkSigmaTy tvs'
                                                      [mkClassPred clas (mkTyVarTys tvs')]
                                                      gen_dm_tau
                            ] }

       ; return (ATyCon (classTyCon clas) : gen_dm_ids ) }
  where
    tc_fundep (tvs1, tvs2) = do { tvs1' <- mapM tcFdTyVar tvs1
                                ; tvs2' <- mapM tcFdTyVar tvs2
                                ; return (tvs1', tvs2') }

tcFdTyVar :: Located Name -> TcM TcTyVar
-- Look up a type/kind variable in a functional dependency
-- or injectivity annotation.  In the case of kind variables,
-- the environment contains a binding of the kind var to a
-- a SigTv unification variables, which has now fixed.
-- So we must zonk to get the real thing.  Ugh!
tcFdTyVar (L _ name)
  = do { tv <- tcLookupTyVar name
       ; ty <- zonkTyVarOcc emptyZonkEnv tv
       ; case getTyVar_maybe ty of
           Just tv' -> return tv'
           Nothing  -> pprPanic "tcFdTyVar" (ppr name $$ ppr tv $$ ppr ty) }

tcFamDecl1 :: Maybe Class -> FamilyDecl Name -> TcM [TyThing]
tcFamDecl1 parent
            (FamilyDecl { fdInfo = OpenTypeFamily, fdLName = L _ tc_name
                        , fdTyVars = tvs, fdResultSig = L _ sig
                        , fdInjectivityAnn = inj })
  = tcTyClTyVars tc_name tvs $ \ tvs' kind -> do
  { traceTc "open type family:" (ppr tc_name)
  ; checkFamFlag tc_name
  ; inj' <- tcInjectivity tvs' inj
  ; let tycon = buildFamilyTyCon tc_name tvs' (resultVariableName sig)
                                 OpenSynFamilyTyCon kind parent inj'
  ; return [ATyCon tycon] }

tcFamDecl1 parent
            (FamilyDecl { fdInfo = ClosedTypeFamily mb_eqns
                        , fdLName = L _ tc_name, fdTyVars = tvs
                        , fdResultSig = L _ sig, fdInjectivityAnn = inj })
-- Closed type families are a little tricky, because they contain the definition
-- of both the type family and the equations for a CoAxiom.
  = do { traceTc "Closed type family:" (ppr tc_name)
         -- the variables in the header scope only over the injectivity
         -- declaration but this is not involved here
       ; (tvs', inj', kind) <- tcTyClTyVars tc_name tvs $ \ tvs' kind ->
                               do { inj' <- tcInjectivity tvs' inj
                                  ; return (tvs', inj', kind) }

       ; checkFamFlag tc_name -- make sure we have -XTypeFamilies

         -- If Nothing, this is an abstract family in a hs-boot file;
         -- but eqns might be empty in the Just case as well
       ; case mb_eqns of
           Nothing   -> return
               [ ATyCon $ buildFamilyTyCon tc_name tvs' (resultVariableName sig)
                                 AbstractClosedSynFamilyTyCon kind parent inj' ]
           Just eqns -> do {

         -- Process the equations, creating CoAxBranches
       ; tc_kind <- kcLookupKind tc_name
       ; let fam_tc_shape = (tc_name, length (hsQTvBndrs tvs), tc_kind)

       ; branches <- mapM (tcTyFamInstEqn fam_tc_shape Nothing) eqns
         -- Do not attempt to drop equations dominated by earlier
         -- ones here; in the case of mutual recursion with a data
         -- type, we get a knot-tying failure.  Instead we check
         -- for this afterwards, in TcValidity.checkValidCoAxiom
         -- Example: tc265

         -- Create a CoAxiom, with the correct src location. It is Vitally
         -- Important that we do not pass the branches into
         -- newFamInstAxiomName. They have types that have been zonked inside
         -- the knot and we will die if we look at them. This is OK here
         -- because there will only be one axiom, so we don't need to
         -- differentiate names.
         -- See [Zonking inside the knot] in TcHsType
       ; loc <- getSrcSpanM
       ; co_ax_name <- newFamInstAxiomName loc tc_name []

       ; let mb_co_ax
              | null eqns = Nothing   -- mkBranchedCoAxiom fails on empty list
              | otherwise = Just (mkBranchedCoAxiom co_ax_name fam_tc branches)

             fam_tc = buildFamilyTyCon tc_name tvs' (resultVariableName sig)
                      (ClosedSynFamilyTyCon mb_co_ax) kind parent inj'

       ; return $ ATyCon fam_tc : maybeToList (fmap ACoAxiom mb_co_ax) } }

-- We check for instance validity later, when doing validity checking for
-- the tycon. Exception: checking equations overlap done by dropDominatedAxioms

tcFamDecl1 parent
           (FamilyDecl { fdInfo = DataFamily
                       , fdLName = L _ tc_name, fdTyVars = tvs
                       , fdResultSig = L _ sig })
  = tcTyClTyVars tc_name tvs $ \ tvs' kind -> do
  { traceTc "data family:" (ppr tc_name)
  ; checkFamFlag tc_name
  ; extra_tvs <- tcDataKindSig kind
  ; tc_rep_name <- newTyConRepName tc_name
  ; let final_tvs = tvs' ++ extra_tvs    -- we may not need these
        tycon = buildFamilyTyCon tc_name final_tvs
                                 (resultVariableName sig)
                                 (DataFamilyTyCon tc_rep_name)
                                 liftedTypeKind -- RHS kind
                                 parent
                                 NotInjective
  ; return [ATyCon tycon] }

-- | Maybe return a list of Bools that say whether a type family was declared
-- injective in the corresponding type arguments. Length of the list is equal to
-- the number of arguments (including implicit kind arguments). True on position
-- N means that a function is injective in its Nth argument. False means it is
-- not.
tcInjectivity :: [TyVar] -> Maybe (LInjectivityAnn Name)
              -> TcM Injectivity
tcInjectivity _ Nothing
  = return NotInjective

  -- User provided an injectivity annotation, so for each tyvar argument we
  -- check whether a type family was declared injective in that argument. We
  -- return a list of Bools, where True means that corresponding type variable
  -- was mentioned in lInjNames (type family is injective in that argument) and
  -- False means that it was not mentioned in lInjNames (type family is not
  -- injective in that type variable). We also extend injectivity information to
  -- kind variables, so if a user declares:
  --
  --   type family F (a :: k1) (b :: k2) = (r :: k3) | r -> a
  --
  -- then we mark both `a` and `k1` as injective.
  -- NB: the return kind is considered to be *input* argument to a type family.
  -- Since injectivity allows to infer input arguments from the result in theory
  -- we should always mark the result kind variable (`k3` in this example) as
  -- injective.  The reason is that result type has always an assigned kind and
  -- therefore we can always infer the result kind if we know the result type.
  -- But this does not seem to be useful in any way so we don't do it.  (Another
  -- reason is that the implementation would not be straightforward.)
tcInjectivity tvs (Just (L loc (InjectivityAnn _ lInjNames)))
  = setSrcSpan loc $
    do { inj_tvs <- mapM tcFdTyVar lInjNames
       ; let inj_ktvs = closeOverKinds (mkVarSet inj_tvs)
       ; let inj_bools = map (`elemVarSet` inj_ktvs) tvs
       ; traceTc "tcInjectivity" (vcat [ ppr tvs, ppr lInjNames, ppr inj_tvs
                                       , ppr inj_ktvs, ppr inj_bools ])
       ; return $ Injective inj_bools }

tcTySynRhs :: RecTyInfo
           -> Name
           -> [TyVar] -> Kind
           -> LHsType Name -> TcM [TyThing]
tcTySynRhs rec_info tc_name tvs kind hs_ty
  = do { env <- getLclEnv
       ; traceTc "tc-syn" (ppr tc_name $$ ppr (tcl_env env))
       ; rhs_ty <- tcCheckLHsType hs_ty kind
       ; rhs_ty <- zonkTcTypeToType emptyZonkEnv rhs_ty
       ; let roles = rti_roles rec_info tc_name
             tycon = buildSynonymTyCon tc_name tvs roles rhs_ty kind
       ; return [ATyCon tycon] }

tcDataDefn :: RecTyInfo -> Name
           -> [TyVar] -> Kind
           -> HsDataDefn Name -> TcM [TyThing]
  -- NB: not used for newtype/data instances (whether associated or not)
tcDataDefn rec_info          -- Knot-tied; don't look at this eagerly
           tc_name tvs kind
           (HsDataDefn { dd_ND = new_or_data, dd_cType = cType
                       , dd_ctxt = ctxt, dd_kindSig = mb_ksig
                       , dd_cons = cons' })
 = let cons = cons' -- AZ List monad coming
   in do { extra_tvs <- tcDataKindSig kind
       ; let final_tvs  = tvs ++ extra_tvs
             roles      = rti_roles rec_info tc_name
             is_prom    = rti_promotable rec_info  -- Knot-tied
       ; stupid_tc_theta <- tcHsContext ctxt
       ; stupid_theta    <- zonkTcTypeToTypes emptyZonkEnv stupid_tc_theta
       ; kind_signatures <- xoptM Opt_KindSignatures
       ; is_boot         <- tcIsHsBootOrSig -- Are we compiling an hs-boot file?

             -- Check that we don't use kind signatures without Glasgow extensions
       ; case mb_ksig of
           Nothing   -> return ()
           Just hs_k -> do { checkTc (kind_signatures) (badSigTyDecl tc_name)
                           ; tc_kind <- tcLHsKind hs_k
                           ; checkKind kind tc_kind
                           ; return () }

       ; gadt_syntax <- dataDeclChecks tc_name new_or_data stupid_theta cons

       ; tycon <- fixM $ \ tycon -> do
             { let res_ty = mkTyConApp tycon (mkTyVarTys final_tvs)
             ; data_cons <- tcConDecls new_or_data is_prom tycon (final_tvs, res_ty) cons
             ; tc_rhs    <- mk_tc_rhs is_boot tycon data_cons
             ; tc_rep_nm <- newTyConRepName tc_name
             ; return (buildAlgTyCon tc_name final_tvs roles (fmap unLoc cType)
                                     stupid_theta tc_rhs
                                     (rti_is_rec rec_info tc_name)
                                     is_prom
                                     gadt_syntax
                                     (VanillaAlgTyCon tc_rep_nm)) }
       ; return [ATyCon tycon] }
  where
    mk_tc_rhs is_boot tycon data_cons
      | null data_cons, is_boot         -- In a hs-boot file, empty cons means
      = return totallyAbstractTyConRhs  -- "don't know"; hence totally Abstract
      | otherwise
      = case new_or_data of
          DataType -> return (mkDataTyConRhs data_cons)
          NewType  -> ASSERT( not (null data_cons) )
                      mkNewTyConRhs tc_name tycon (head data_cons)

{-
************************************************************************
*                                                                      *
               Typechecking associated types (in class decls)
               (including the associated-type defaults)
*                                                                      *
************************************************************************

Note [Associated type defaults]
~~~~~~~~~~~~~~~~~~~~~~~~~~~~~~~

The following is an example of associated type defaults:
             class C a where
               data D a

               type F a b :: *
               type F a b = [a]        -- Default

Note that we can get default definitions only for type families, not data
families.
-}

tcClassATs :: Name                  -- The class name (not knot-tied)
           -> Class                 -- The class parent of this associated type
           -> [LFamilyDecl Name]    -- Associated types.
           -> [LTyFamDefltEqn Name] -- Associated type defaults.
           -> TcM [ClassATItem]
tcClassATs class_name cls ats at_defs
  = do {  -- Complain about associated type defaults for non associated-types
         sequence_ [ failWithTc (badATErr class_name n)
                   | n <- map at_def_tycon at_defs
                   , not (n `elemNameSet` at_names) ]
       ; mapM tc_at ats }
  where
    at_def_tycon :: LTyFamDefltEqn Name -> Name
    at_def_tycon (L _ eqn) = unLoc (tfe_tycon eqn)

    at_fam_name :: LFamilyDecl Name -> Name
    at_fam_name (L _ decl) = unLoc (fdLName decl)

    at_names = mkNameSet (map at_fam_name ats)

    at_defs_map :: NameEnv [LTyFamDefltEqn Name]
    -- Maps an AT in 'ats' to a list of all its default defs in 'at_defs'
    at_defs_map = foldr (\at_def nenv -> extendNameEnv_C (++) nenv
                                          (at_def_tycon at_def) [at_def])
                        emptyNameEnv at_defs

    tc_at at = do { [ATyCon fam_tc] <- addLocM (tcFamDecl1 (Just cls)) at
                  ; let at_defs = lookupNameEnv at_defs_map (at_fam_name at)
                                  `orElse` []
                  ; atd <- tcDefaultAssocDecl fam_tc at_defs
                  ; return (ATI fam_tc atd) }

-------------------------
tcDefaultAssocDecl :: TyCon                         -- ^ Family TyCon
                   -> [LTyFamDefltEqn Name]         -- ^ Defaults
                   -> TcM (Maybe (Type, SrcSpan))   -- ^ Type checked RHS
tcDefaultAssocDecl _ []
  = return Nothing  -- No default declaration

tcDefaultAssocDecl _ (d1:_:_)
  = failWithTc (ptext (sLit "More than one default declaration for")
                <+> ppr (tfe_tycon (unLoc d1)))

tcDefaultAssocDecl fam_tc [L loc (TyFamEqn { tfe_tycon = L _ tc_name
                                           , tfe_pats = hs_tvs
                                           , tfe_rhs = rhs })]
  = setSrcSpan loc $
    tcAddFamInstCtxt (ptext (sLit "default type instance")) tc_name $
    tcTyClTyVars tc_name hs_tvs $ \ tvs rhs_kind ->
    do { traceTc "tcDefaultAssocDecl" (ppr tc_name)
       ; checkTc (isTypeFamilyTyCon fam_tc) (wrongKindOfFamily fam_tc)
       ; let (fam_name, fam_pat_arity, _) = famTyConShape fam_tc
       ; ASSERT( fam_name == tc_name )
         checkTc (length (hsQTvBndrs hs_tvs) == fam_pat_arity)
                 (wrongNumberOfParmsErr fam_pat_arity)
       ; rhs_ty <- tcCheckLHsType rhs rhs_kind
       ; rhs_ty <- zonkTcTypeToType emptyZonkEnv rhs_ty
       ; let fam_tc_tvs = tyConTyVars fam_tc
             subst = zipTopTvSubst tvs (mkTyVarTys fam_tc_tvs)
       ; return ( ASSERT( equalLength fam_tc_tvs tvs )
                  Just (substTy subst rhs_ty, loc) ) }
    -- We check for well-formedness and validity later, in checkValidClass

-------------------------
kcTyFamInstEqn :: FamTyConShape -> LTyFamInstEqn Name -> TcM ()
kcTyFamInstEqn fam_tc_shape
    (L loc (TyFamEqn { tfe_pats = pats, tfe_rhs = hs_ty }))
  = setSrcSpan loc $
    discardResult $
    tc_fam_ty_pats fam_tc_shape Nothing -- not an associated type
                   pats (discardResult . (tcCheckLHsType hs_ty))

tcTyFamInstEqn :: FamTyConShape -> Maybe ClsInfo -> LTyFamInstEqn Name -> TcM CoAxBranch
-- Needs to be here, not in TcInstDcls, because closed families
-- (typechecked here) have TyFamInstEqns
tcTyFamInstEqn fam_tc_shape@(fam_tc_name,_,_) mb_clsinfo
    (L loc (TyFamEqn { tfe_tycon = L _ eqn_tc_name
                     , tfe_pats = pats
                     , tfe_rhs = hs_ty }))
  = setSrcSpan loc $
    tcFamTyPats fam_tc_shape mb_clsinfo pats (discardResult . (tcCheckLHsType hs_ty)) $
       \tvs' pats' res_kind ->
    do { checkTc (fam_tc_name == eqn_tc_name)
                 (wrongTyFamName fam_tc_name eqn_tc_name)
       ; rhs_ty <- tcCheckLHsType hs_ty res_kind
       ; rhs_ty <- zonkTcTypeToType emptyZonkEnv rhs_ty
       ; traceTc "tcTyFamInstEqn" (ppr fam_tc_name <+> ppr tvs')
          -- don't print out the pats here, as they might be zonked inside the knot
       ; return (mkCoAxBranch tvs' pats' rhs_ty loc) }

kcDataDefn :: HsDataDefn Name -> TcKind -> TcM ()
-- Used for 'data instance' only
-- Ordinary 'data' is handled by kcTyClDec
kcDataDefn (HsDataDefn { dd_ctxt = ctxt, dd_cons = cons, dd_kindSig = mb_kind }) res_k
  = do  { _ <- tcHsContext ctxt
        ; checkNoErrs $ mapM_ (wrapLocM kcConDecl) cons
          -- See Note [Failing early in kcDataDefn]
        ; kcResultKind mb_kind res_k }

------------------
kcResultKind :: Maybe (LHsKind Name) -> Kind -> TcM ()
kcResultKind Nothing res_k
  = checkKind res_k liftedTypeKind
      --             type family F a
      -- defaults to type family F a :: *
kcResultKind (Just k) res_k
  = do { k' <- tcLHsKind k
       ; checkKind  k' res_k }

{-
Kind check type patterns and kind annotate the embedded type variables.
     type instance F [a] = rhs

 * Here we check that a type instance matches its kind signature, but we do
   not check whether there is a pattern for each type index; the latter
   check is only required for type synonym instances.

Note [tc_fam_ty_pats vs tcFamTyPats]
~~~~~~~~~~~~~~~~~~~~~~~~~~~~~~~~~~~~
tc_fam_ty_pats does the type checking of the patterns, but it doesn't
zonk or generate any desugaring. It is used when kind-checking closed
type families.

tcFamTyPats type checks the patterns, zonks, and then calls thing_inside
to generate a desugaring. It is used during type-checking (not kind-checking).

Note [Type-checking type patterns]
~~~~~~~~~~~~~~~~~~~~~~~~~~~~~~~~~~
When typechecking the patterns of a family instance declaration, we can't
rely on using the family TyCon, because this is sometimes called
from within a type-checking knot. (Specifically for closed type families.)
The type FamTyConShape gives just enough information to do the job.

The "arity" field of FamTyConShape is the *visible* arity of the family
type constructor, i.e. what the users sees and writes, not including kind
arguments.

See also Note [tc_fam_ty_pats vs tcFamTyPats]

Note [Failing early in kcDataDefn]
~~~~~~~~~~~~~~~~~~~~~~~~~~~~~~~~~~
We need to use checkNoErrs when calling kcConDecl. This is because kcConDecl
calls tcConDecl, which checks that the return type of a GADT-like constructor
is actually an instance of the type head. Without the checkNoErrs, potentially
two bad things could happen:

 1) Duplicate error messages, because tcConDecl will be called again during
    *type* checking (as opposed to kind checking)
 2) If we just keep blindly forging forward after both kind checking and type
    checking, we can get a panic in rejigConRes. See Trac #8368.
-}

-----------------
type FamTyConShape = (Name, Arity, Kind) -- See Note [Type-checking type patterns]

famTyConShape :: TyCon -> FamTyConShape
famTyConShape fam_tc
  = ( tyConName fam_tc
    , length (filterOut isKindVar (tyConTyVars fam_tc))
    , tyConKind fam_tc )

tc_fam_ty_pats :: FamTyConShape
               -> Maybe ClsInfo
               -> HsTyPats Name       -- Patterns
               -> (TcKind -> TcM ())  -- Kind checker for RHS
                                      -- result is ignored
               -> TcM ([Kind], [Type], Kind)
-- Check the type patterns of a type or data family instance
--     type instance F <pat1> <pat2> = <type>
-- The 'tyvars' are the free type variables of pats
--
-- NB: The family instance declaration may be an associated one,
-- nested inside an instance decl, thus
--        instance C [a] where
--          type F [a] = ...
-- In that case, the type variable 'a' will *already be in scope*
-- (and, if C is poly-kinded, so will its kind parameter).

tc_fam_ty_pats (name, arity, kind) mb_clsinfo
               (HsIB { hsib_body = arg_pats, hsib_kvs = kvars
                     , hsib_tvs = tvars })
               kind_checker
  = do { let (fam_kvs, fam_body) = splitForAllTys kind

         -- The splitKindFunTysN below will panic
         -- if there are too many patterns. So, we do a validity check here.
       ; checkTc (length arg_pats == arity) $
         wrongNumberOfParmsErr arity

         -- Instantiate with meta kind vars (or instance kinds)
       ; fam_arg_kinds <- case mb_clsinfo of
           Nothing            -> mapM (const newMetaKindVar) fam_kvs
           Just (_, mini_env) -> mapM mk_arg_kind fam_kvs
             where
               mk_arg_kind kv
                 | Just kind <- lookupVarEnv mini_env kv
                 = return kind
                 | otherwise
                 = newMetaKindVar

       ; loc <- getSrcSpanM
       ; let (arg_kinds, res_kind)
                 = splitKindFunTysN (length arg_pats) $
                   substKiWith fam_kvs fam_arg_kinds fam_body
             -- Treat (anonymous) wild cards as type variables without a name.
             -- See Note [Wild cards in family instances]
<<<<<<< HEAD
             wcs = concatMap collectAnonWildCards arg_pats
             anon_tvs = [L (nameSrcSpan wc) (UserTyVar wc) | wc <- wcs]
=======
             anon_tvs = [L (nameSrcSpan wc)
                         (UserTyVar (L (nameSrcSpan wc) wc)) | wc <- wcs]
>>>>>>> 5d6cfbcc
             hs_tvs = HsQTvs { hsq_kvs = kvars
                             , hsq_tvs = anon_tvs ++ userHsTyVarBndrs loc tvars }

         -- Kind-check and quantify
         -- See Note [Quantifying over family patterns]
       ; typats <- tcHsQTyVars hs_tvs $ \ _ ->
                   do { kind_checker res_kind
                      ; tcHsArgTys (quotes (ppr name)) arg_pats arg_kinds }

       ; return (fam_arg_kinds, typats, res_kind) }

-- See Note [tc_fam_ty_pats vs tcFamTyPats]
tcFamTyPats :: FamTyConShape
            -> Maybe ClsInfo
            -> HsTyPats Name         -- patterns
            -> (TcKind -> TcM ())    -- kind-checker for RHS
            -> ([TKVar]              -- Kind and type variables
                -> [TcType]          -- Kind and type arguments
                -> Kind -> TcM a)
            -> TcM a
tcFamTyPats fam_shape@(name,_,_) mb_clsinfo pats kind_checker thing_inside
  = do { (fam_arg_kinds, typats, res_kind)
            <- tc_fam_ty_pats fam_shape mb_clsinfo pats kind_checker
       ; let all_args = fam_arg_kinds ++ typats

            -- Find free variables (after zonking) and turn
            -- them into skolems, so that we don't subsequently
            -- replace a meta kind var with AnyK
            -- Very like kindGeneralize
       ; qtkvs <- quantifyTyVars emptyVarSet (tyVarsOfTypes all_args)

            -- Zonk the patterns etc into the Type world
       ; (ze, qtkvs') <- zonkTyBndrsX emptyZonkEnv qtkvs
       ; all_args'    <- zonkTcTypeToTypes ze all_args
       ; res_kind'    <- zonkTcTypeToType  ze res_kind

       ; traceTc "tcFamTyPats" (ppr name)
            -- don't print out too much, as we might be in the knot
       ; tcExtendTyVarEnv qtkvs' $
         thing_inside qtkvs' all_args' res_kind' }

{-
Note [Quantifying over family patterns]
~~~~~~~~~~~~~~~~~~~~~~~~~~~~~~~~~~~~~~~
We need to quantify over two different lots of kind variables:

First, the ones that come from the kinds of the tyvar args of
tcTyVarBndrsKindGen, as usual
  data family Dist a

  -- Proxy :: forall k. k -> *
  data instance Dist (Proxy a) = DP
  -- Generates  data DistProxy = DP
  --            ax8 k (a::k) :: Dist * (Proxy k a) ~ DistProxy k a
  -- The 'k' comes from the tcTyVarBndrsKindGen (a::k)

Second, the ones that come from the kind argument of the type family
which we pick up using the (tyVarsOfTypes typats) in the result of
the thing_inside of tcHsTyvarBndrsGen.
  -- Any :: forall k. k
  data instance Dist Any = DA
  -- Generates  data DistAny k = DA
  --            ax7 k :: Dist k (Any k) ~ DistAny k
  -- The 'k' comes from kindGeneralizeKinds (Any k)

Note [Quantified kind variables of a family pattern]
~~~~~~~~~~~~~~~~~~~~~~~~~~~~~~~~~~~~~~~~~~~~~~~~~~~~
Consider   type family KindFam (p :: k1) (q :: k1)
           data T :: Maybe k1 -> k2 -> *
           type instance KindFam (a :: Maybe k) b = T a b -> Int
The HsBSig for the family patterns will be ([k], [a])

Then in the family instance we want to
  * Bring into scope [ "k" -> k:BOX, "a" -> a:k ]
  * Kind-check the RHS
  * Quantify the type instance over k and k', as well as a,b, thus
       type instance [k, k', a:Maybe k, b:k']
                     KindFam (Maybe k) k' a b = T k k' a b -> Int

Notice that in the third step we quantify over all the visibly-mentioned
type variables (a,b), but also over the implicitly mentioned kind variables
(k, k').  In this case one is bound explicitly but often there will be
none. The role of the kind signature (a :: Maybe k) is to add a constraint
that 'a' must have that kind, and to bring 'k' into scope.


Note [Wild cards in family instances]
~~~~~~~~~~~~~~~~~~~~~~~~~~~~~~~~~~~~~

Wild cards can be used in type/data family instance declarations to indicate
that the name of a type variable doesn't matter. Each wild card will be
replaced with a new unique type variable. For instance:

    type family F a b :: *
    type instance F Int _ = Int

is the same as

    type family F a b :: *
    type instance F Int b = Int

This is implemented as follows: during renaming anonymous wild cards are given
freshly generated names. These names are collected after renaming
(rnFamInstDecl) and used to make new type variables during type checking
(tc_fam_ty_pats). One should not confuse these wild cards with the ones from
partial type signatures. The latter generate fresh meta-variables whereas the
former generate fresh skolems.

Named and extra-constraints wild cards are not supported in type/data family
instance declarations.

Relevant tickets: #3699 and #10586.

************************************************************************
*                                                                      *
               Data types
*                                                                      *
************************************************************************
-}

dataDeclChecks :: Name -> NewOrData -> ThetaType -> [LConDecl Name] -> TcM Bool
dataDeclChecks tc_name new_or_data stupid_theta cons
  = do {   -- Check that we don't use GADT syntax in H98 world
         gadtSyntax_ok <- xoptM Opt_GADTSyntax
       ; let gadt_syntax = consUseGadtSyntax cons
       ; checkTc (gadtSyntax_ok || not gadt_syntax) (badGadtDecl tc_name)

           -- Check that the stupid theta is empty for a GADT-style declaration
       ; checkTc (null stupid_theta || not gadt_syntax) (badStupidTheta tc_name)

         -- Check that a newtype has exactly one constructor
         -- Do this before checking for empty data decls, so that
         -- we don't suggest -XEmptyDataDecls for newtypes
       ; checkTc (new_or_data == DataType || isSingleton cons)
                (newtypeConError tc_name (length cons))

                -- Check that there's at least one condecl,
         -- or else we're reading an hs-boot file, or -XEmptyDataDecls
       ; empty_data_decls <- xoptM Opt_EmptyDataDecls
       ; is_boot <- tcIsHsBootOrSig  -- Are we compiling an hs-boot file?
       ; checkTc (not (null cons) || empty_data_decls || is_boot)
                 (emptyConDeclsErr tc_name)
       ; return gadt_syntax }


-----------------------------------
consUseGadtSyntax :: [LConDecl a] -> Bool
consUseGadtSyntax (L _ (ConDecl { con_res = ResTyGADT _ _ }) : _) = True
consUseGadtSyntax _                                               = False
                 -- All constructors have same shape

-----------------------------------
tcConDecls :: NewOrData -> Bool -> TyCon -> ([TyVar], Type)
           -> [LConDecl Name] -> TcM [DataCon]
tcConDecls new_or_data is_prom rep_tycon (tmpl_tvs, res_tmpl)
  = concatMapM $ addLocM $
    tcConDecl new_or_data is_prom rep_tycon tmpl_tvs res_tmpl

tcConDecl :: NewOrData
          -> Bool              -- TyCon is promotable?  Knot-tied!
          -> TyCon             -- Representation tycon. Knot-tied!
          -> [TyVar] -> Type   -- Return type template (with its template tyvars)
                               --    (tvs, T tys), where T is the family TyCon
          -> ConDecl Name
          -> TcM [DataCon]

tcConDecl new_or_data is_prom rep_tycon tmpl_tvs res_tmpl
          (ConDecl { con_names = names
                   , con_qvars = hs_tvs, con_cxt = hs_ctxt
                   , con_details = hs_details, con_res = hs_res_ty })
  = addErrCtxt (dataConCtxtName names) $
    do { traceTc "tcConDecl 1" (ppr names)
       ; (ctxt, arg_tys, res_ty, field_lbls, stricts)
           <- tcHsQTyVars hs_tvs $ \ _ ->
              do { traceTc "tcConDecl" (ppr names <+> text "tvs:" <+> ppr hs_tvs)
                 ; ctxt <- tcHsContext hs_ctxt
                 ; btys <- tcConArgs new_or_data hs_details
                 ; res_ty  <- tcConRes hs_res_ty
                 ; field_lbls <- lookupConstructorFields (unLoc $ head names)
                 ; let (arg_tys, stricts) = unzip btys
                 ; return (ctxt, arg_tys, res_ty, field_lbls, stricts)
                 }

             -- Generalise the kind variables (returning quantified TcKindVars)
             -- and quantify the type variables (substituting their kinds)
             -- REMEMBER: 'tkvs' are:
             --    ResTyH98:  the *existential* type variables only
             --    ResTyGADT: *all* the quantified type variables
             -- c.f. the comment on con_qvars in HsDecls
       ; tkvs <- case res_ty of
                   ResTyH98           -> quantifyTyVars (mkVarSet tmpl_tvs)
                                                 (tyVarsOfTypes (ctxt++arg_tys))
                   ResTyGADT _ res_ty -> quantifyTyVars emptyVarSet
                                          (tyVarsOfTypes (res_ty:ctxt++arg_tys))

             -- Zonk to Types
       ; (ze, qtkvs) <- zonkTyBndrsX emptyZonkEnv tkvs
       ; arg_tys <- zonkTcTypeToTypes ze arg_tys
       ; ctxt    <- zonkTcTypeToTypes ze ctxt
       ; res_ty  <- case res_ty of
                      ResTyH98        -> return ResTyH98
                      ResTyGADT ls ty -> ResTyGADT ls <$> zonkTcTypeToType ze ty

       ; let (univ_tvs, ex_tvs, eq_preds, res_ty') = rejigConRes tmpl_tvs res_tmpl qtkvs res_ty
             -- NB: this is a /lazy/ binding, so we pass four thunks to buildDataCon
             --     without yet forcing the guards in rejigConRes
             -- See Note [Checking GADT return types]

       ; fam_envs <- tcGetFamInstEnvs

       -- Can't print univ_tvs, arg_tys etc, because we are inside the knot here
       ; traceTc "tcConDecl 2" (ppr names $$ ppr field_lbls)
       ; let
           buildOneDataCon (L _ name) = do
             { is_infix <- tcConIsInfix name hs_details res_ty
             ; rep_nm   <- newTyConRepName name

             ; buildDataCon fam_envs name is_infix
                            (if is_prom then Promoted rep_nm else NotPromoted)
                                -- Must be lazy in is_prom because it is knot-tied
                            stricts Nothing field_lbls
                            univ_tvs ex_tvs eq_preds ctxt arg_tys
                            res_ty' rep_tycon
                  -- NB:  we put data_tc, the type constructor gotten from the
                  --      constructor type signature into the data constructor;
                  --      that way checkValidDataCon can complain if it's wrong.
             }
       ; traceTc "tcConDecl 2" (ppr names)
       ; mapM buildOneDataCon names
       }


tcConIsInfix :: Name
             -> HsConDetails (LHsType Name) (Located [LConDeclField Name])
             -> ResType Type
             -> TcM Bool
tcConIsInfix _   details ResTyH98
  = case details of
           InfixCon {}  -> return True
           _            -> return False
tcConIsInfix con details (ResTyGADT _ _)
  = case details of
           InfixCon {}  -> return True
           RecCon {}    -> return False
           PrefixCon arg_tys           -- See Note [Infix GADT cons]
               | isSymOcc (getOccName con)
               , [_ty1,_ty2] <- arg_tys
                  -> do { fix_env <- getFixityEnv
                        ; return (con `elemNameEnv` fix_env) }
               | otherwise -> return False



tcConArgs :: NewOrData -> HsConDeclDetails Name
          -> TcM [(TcType, HsSrcBang)]
tcConArgs new_or_data (PrefixCon btys)
  = mapM (tcConArg new_or_data) btys
tcConArgs new_or_data (InfixCon bty1 bty2)
  = do { bty1' <- tcConArg new_or_data bty1
       ; bty2' <- tcConArg new_or_data bty2
       ; return [bty1', bty2'] }
tcConArgs new_or_data (RecCon fields)
  = mapM (tcConArg new_or_data) btys
  where
    -- We need a one-to-one mapping from field_names to btys
    combined = map (\(L _ f) -> (cd_fld_names f,cd_fld_type f)) (unLoc fields)
    explode (ns,ty) = zip ns (repeat ty)
    exploded = concatMap explode combined
    (_,btys) = unzip exploded


tcConArg :: NewOrData -> LHsType Name -> TcM (TcType, HsSrcBang)
tcConArg new_or_data bty
  = do  { traceTc "tcConArg 1" (ppr bty)
        ; arg_ty <- tcHsConArgType new_or_data bty
        ; traceTc "tcConArg 2" (ppr bty)
        ; return (arg_ty, getBangStrictness bty) }

tcConRes :: ResType (LHsType Name) -> TcM (ResType Type)
tcConRes ResTyH98           = return ResTyH98
tcConRes (ResTyGADT ls res_ty) = do { res_ty' <- tcHsLiftedType res_ty
                                    ; return (ResTyGADT ls res_ty') }

{-
Note [Infix GADT constructors]
~~~~~~~~~~~~~~~~~~~~~~~~~~~~~~
We do not currently have syntax to declare an infix constructor in GADT syntax,
but it makes a (small) difference to the Show instance.  So as a slightly
ad-hoc solution, we regard a GADT data constructor as infix if
  a) it is an operator symbol
  b) it has two arguments
  c) there is a fixity declaration for it
For example:
   infix 6 (:--:)
   data T a where
     (:--:) :: t1 -> t2 -> T Int


Note [Checking GADT return types]
~~~~~~~~~~~~~~~~~~~~~~~~~~~~~~~~~
There is a delicacy around checking the return types of a datacon. The
central problem is dealing with a declaration like

  data T a where
    MkT :: T a -> Q a

Note that the return type of MkT is totally bogus. When creating the T
tycon, we also need to create the MkT datacon, which must have a "rejigged"
return type. That is, the MkT datacon's type must be transformed to have
a uniform return type with explicit coercions for GADT-like type parameters.
This rejigging is what rejigConRes does. The problem is, though, that checking
that the return type is appropriate is much easier when done over *Type*,
not *HsType*, and doing a call to tcMatchTy will loop because T isn't fully
defined yet.

So, we want to make rejigConRes lazy and then check the validity of
the return type in checkValidDataCon.  To do this we /always/ return a
4-tuple from rejigConRes (so that we can extract ret_ty from it, which
checkValidDataCon needs), but the first three fields may be bogus if
the return type isn't valid (the last equation for rejigConRes).

This is better than an earlier solution which reduced the number of
errors reported in one pass.  See Trac #7175, and #10836.
-}

-- Example
--   data instance T (b,c) where
--      TI :: forall e. e -> T (e,e)
--
-- The representation tycon looks like this:
--   data :R7T b c where
--      TI :: forall b1 c1. (b1 ~ c1) => b1 -> :R7T b1 c1
-- In this case orig_res_ty = T (e,e)

rejigConRes :: [TyVar] -> Type  -- Template for result type; e.g.
                                -- data instance T [a] b c = ...
                                --      gives template ([a,b,c], T [a] b c)
             -> [TyVar]         -- where MkT :: forall x y z. ...
             -> ResType Type
             -> ([TyVar],               -- Universal
                 [TyVar],               -- Existential (distinct OccNames from univs)
                 [(TyVar,Type)],        -- Equality predicates
                 Type)          -- Typechecked return type
        -- We don't check that the TyCon given in the ResTy is
        -- the same as the parent tycon, because checkValidDataCon will do it

rejigConRes tmpl_tvs res_ty dc_tvs ResTyH98
  = (tmpl_tvs, dc_tvs, [], res_ty)
        -- In H98 syntax the dc_tvs are the existential ones
        --      data T a b c = forall d e. MkT ...
        -- The universals {a,b,c} are tc_tvs, and the existentials {d,e} are dc_tvs

rejigConRes tmpl_tvs res_tmpl dc_tvs (ResTyGADT _ res_ty)
        -- E.g.  data T [a] b c where
        --         MkT :: forall x y z. T [(x,y)] z z
        -- The {a,b,c} are the tmpl_tvs, and the {x,y,z} are the dc_tvs
        --     (NB: unlike the H98 case, the dc_tvs are not all existential)
        -- Then we generate
        --      Univ tyvars     Eq-spec
        --          a              a~(x,y)
        --          b              b~z
        --          z
        -- Existentials are the leftover type vars: [x,y]
        -- So we return ([a,b,z], [x,y], [a~(x,y),b~z], T [(x,y)] z z)
  | Just subst <- tcMatchTy (mkVarSet tmpl_tvs) res_tmpl res_ty
  , (univ_tvs, eq_spec) <- foldr (choose subst) ([], []) tmpl_tvs
  , let ex_tvs = dc_tvs `minusList` univ_tvs
  = (univ_tvs, ex_tvs, eq_spec, res_ty)

  | otherwise
        -- If the return type of the data constructor doesn't match the parent
        -- type constructor, or the arity is wrong, the tcMatchTy will fail
        --    e.g   data T a b where
        --            T1 :: Maybe a   -- Wrong tycon
        --            T2 :: T [a]     -- Wrong arity
        -- We are detect that later, in checkValidDataCon, but meanwhile
        -- we must do *something*, not just crash.  So we do something simple
        -- albeit bogus, relying on checkValidDataCon to check the
        --  bad-result-type error before seeing that the other fields look odd
        -- See Note [Checking GADT return types]
  = (tmpl_tvs, dc_tvs `minusList` tmpl_tvs, [], res_ty)
  where
    -- Figure out the univ_tvs etc
    -- Each univ_tv is either a dc_tv or a tmpl_tv
    choose subst tmpl (univs, eqs)
      | Just ty <- lookupTyVar subst tmpl
      = case tcGetTyVar_maybe ty of
          Just tv | not (tv `elem` univs)
            -> (tv:univs,   eqs)
          _other  -> (new_tmpl:univs, (new_tmpl,ty):eqs)
                     where  -- see Note [Substitution in template variables kinds]
                       new_tmpl = updateTyVarKind (substTy subst) tmpl
      | otherwise = pprPanic "tcResultType" (ppr res_ty)

{-
Note [Substitution in template variables kinds]
~~~~~~~~~~~~~~~~~~~~~~~~~~~~~~~~~~~~~~~~~~~~~~~

data List a = Nil | Cons a (List a)
data SList s as where
  SNil :: SList s Nil

We call tcResultType with
  tmpl_tvs = [(k :: BOX), (s :: k -> *), (as :: List k)]
  res_tmpl = SList k s as
  res_ty = ResTyGADT (SList k1 (s1 :: k1 -> *) (Nil k1))

We get subst:
  k -> k1
  s -> s1
  as -> Nil k1

Now we want to find out the universal variables and the equivalences
between some of them and types (GADT).

In this example, k and s are mapped to exactly variables which are not
already present in the universal set, so we just add them without any
coercion.

But 'as' is mapped to 'Nil k1', so we add 'as' to the universal set,
and add the equivalence with 'Nil k1' in 'eqs'.

The problem is that with kind polymorphism, as's kind may now contain
kind variables, and we have to apply the template substitution to it,
which is why we create new_tmpl.

The template substitution only maps kind variables to kind variables,
since GADTs are not kind indexed.

************************************************************************
*                                                                      *
                Validity checking
*                                                                      *
************************************************************************

Validity checking is done once the mutually-recursive knot has been
tied, so we can look at things freely.
-}

checkClassCycleErrs :: Class -> TcM ()
checkClassCycleErrs cls = mapM_ recClsErr (calcClassCycles cls)

checkValidTyCl :: TyThing -> TcM TyThing
checkValidTyCl (ATyCon tc)
  = setSrcSpan (getSrcSpan tc) $
    addTyConCtxt tc $
    recoverM (do { traceTc "Aborted validity for tycon" (ppr tc)
                 ; return (ATyCon (makeTyConAbstract tc)) })
             (do { traceTc "Starting validity for tycon" (ppr tc)
                 ; checkValidTyCon tc
                 ; traceTc "Done validity for tycon" (ppr tc)
                 ; return (ATyCon tc) })
    -- We recover, which allows us to report multiple validity errors
    -- In the failure case we return a TyCon of the right kind, but
    -- with no interesting behaviour (makeTyConAbstract). Why?
    -- Suppose we have
    --    type T a = Fun
    -- where Fun is a type family of arity 1.  The RHS is invalid, but we
    -- want to go on checking validity of subsequent type declarations.
    -- So we replace T with an abstract TyCon which will do no harm.
    -- See indexed-types/should_fail/BadSock ande Trac #10896

checkValidTyCl thing
  = return thing
      -- AnId: Generic default methods are checked
      --       with their parent class
      -- ACoAxiom:  Axioms checked with their parent
      --            closed family tycon

-------------------------
-- For data types declared with record syntax, we require
-- that each constructor that has a field 'f'
--      (a) has the same result type
--      (b) has the same type for 'f'
-- module alpha conversion of the quantified type variables
-- of the constructor.
--
-- Note that we allow existentials to match because the
-- fields can never meet. E.g
--      data T where
--        T1 { f1 :: b, f2 :: a, f3 ::Int } :: T
--        T2 { f1 :: c, f2 :: c, f3 ::Int } :: T
-- Here we do not complain about f1,f2 because they are existential

checkValidTyCon :: TyCon -> TcM ()
checkValidTyCon tc
  | isPrimTyCon tc   -- Happens when Haddock'ing GHC.Prim
  = return ()

  | Just cl <- tyConClass_maybe tc
  = checkValidClass cl

  | Just syn_rhs <- synTyConRhs_maybe tc
  = checkValidType syn_ctxt syn_rhs

  | Just fam_flav <- famTyConFlav_maybe tc
  = case fam_flav of
    { ClosedSynFamilyTyCon (Just ax) -> tcAddClosedTypeFamilyDeclCtxt tc $
                                        checkValidCoAxiom ax
    ; ClosedSynFamilyTyCon Nothing   -> return ()
    ; AbstractClosedSynFamilyTyCon ->
      do { hsBoot <- tcIsHsBootOrSig
         ; checkTc hsBoot $
           ptext (sLit "You may define an abstract closed type family") $$
           ptext (sLit "only in a .hs-boot file") }
    ; DataFamilyTyCon {}           -> return ()
    ; OpenSynFamilyTyCon           -> return ()
    ; BuiltInSynFamTyCon _         -> return () }

  | otherwise
  = do { -- Check the context on the data decl
         traceTc "cvtc1" (ppr tc)
       ; checkValidTheta (DataTyCtxt name) (tyConStupidTheta tc)

       ; traceTc "cvtc2" (ppr tc)

       ; dflags          <- getDynFlags
       ; existential_ok  <- xoptM Opt_ExistentialQuantification
       ; gadt_ok         <- xoptM Opt_GADTs
       ; let ex_ok = existential_ok || gadt_ok  -- Data cons can have existential context
       ; mapM_ (checkValidDataCon dflags ex_ok tc) data_cons

        -- Check that fields with the same name share a type
       ; mapM_ check_fields groups }

  where
    syn_ctxt  = TySynCtxt name
    name      = tyConName tc
    data_cons = tyConDataCons tc

    groups = equivClasses cmp_fld (concatMap get_fields data_cons)
    cmp_fld (f1,_) (f2,_) = flLabel f1 `compare` flLabel f2
    get_fields con = dataConFieldLabels con `zip` repeat con
        -- dataConFieldLabels may return the empty list, which is fine

    -- See Note [GADT record selectors] in MkId.hs
    -- We must check (a) that the named field has the same
    --                   type in each constructor
    --               (b) that those constructors have the same result type
    --
    -- However, the constructors may have differently named type variable
    -- and (worse) we don't know how the correspond to each other.  E.g.
    --     C1 :: forall a b. { f :: a, g :: b } -> T a b
    --     C2 :: forall d c. { f :: c, g :: c } -> T c d
    --
    -- So what we do is to ust Unify.tcMatchTys to compare the first candidate's
    -- result type against other candidates' types BOTH WAYS ROUND.
    -- If they magically agrees, take the substitution and
    -- apply them to the latter ones, and see if they match perfectly.
    check_fields ((label, con1) : other_fields)
        -- These fields all have the same name, but are from
        -- different constructors in the data type
        = recoverM (return ()) $ mapM_ checkOne other_fields
                -- Check that all the fields in the group have the same type
                -- NB: this check assumes that all the constructors of a given
                -- data type use the same type variables
        where
        (tvs1, _, _, res1) = dataConSig con1
        ts1 = mkVarSet tvs1
        fty1 = dataConFieldType con1 lbl
        lbl = flLabel label

        checkOne (_, con2)    -- Do it bothways to ensure they are structurally identical
            = do { checkFieldCompat lbl con1 con2 ts1 res1 res2 fty1 fty2
                 ; checkFieldCompat lbl con2 con1 ts2 res2 res1 fty2 fty1 }
            where
                (tvs2, _, _, res2) = dataConSig con2
                ts2 = mkVarSet tvs2
                fty2 = dataConFieldType con2 lbl
    check_fields [] = panic "checkValidTyCon/check_fields []"

checkFieldCompat :: FieldLabelString -> DataCon -> DataCon -> TyVarSet
                 -> Type -> Type -> Type -> Type -> TcM ()
checkFieldCompat fld con1 con2 tvs1 res1 res2 fty1 fty2
  = do  { checkTc (isJust mb_subst1) (resultTypeMisMatch fld con1 con2)
        ; checkTc (isJust mb_subst2) (fieldTypeMisMatch fld con1 con2) }
  where
    mb_subst1 = tcMatchTy tvs1 res1 res2
    mb_subst2 = tcMatchTyX tvs1 (expectJust "checkFieldCompat" mb_subst1) fty1 fty2

-------------------------------
checkValidDataCon :: DynFlags -> Bool -> TyCon -> DataCon -> TcM ()
checkValidDataCon dflags existential_ok tc con
  = setSrcSpan (srcLocSpan (getSrcLoc con))     $
    addErrCtxt (dataConCtxt con)                $
    do  { -- Check that the return type of the data constructor
          -- matches the type constructor; eg reject this:
          --   data T a where { MkT :: Bogus a }
          -- It's important to do this first:
          --  see Note [Checking GADT return types]
          --  and c.f. Note [Check role annotations in a second pass]
          let tc_tvs      = tyConTyVars tc
              res_ty_tmpl = mkFamilyTyConApp tc (mkTyVarTys tc_tvs)
              orig_res_ty = dataConOrigResTy con
        ; traceTc "checkValidDataCon" (vcat
              [ ppr con, ppr tc, ppr tc_tvs
              , ppr res_ty_tmpl <+> dcolon <+> ppr (typeKind res_ty_tmpl)
              , ppr orig_res_ty <+> dcolon <+> ppr (typeKind orig_res_ty)])

        ; checkTc (isJust (tcMatchTy (mkVarSet tc_tvs)
                                     res_ty_tmpl
                                     orig_res_ty))
                  (badDataConTyCon con res_ty_tmpl orig_res_ty)

          -- Check that the result type is a *monotype*
          --  e.g. reject this:   MkT :: T (forall a. a->a)
          -- Reason: it's really the argument of an equality constraint
        ; checkValidMonoType orig_res_ty

          -- Check all argument types for validity
        ; checkValidType ctxt (dataConUserType con)

          -- Extra checks for newtype data constructors
        ; when (isNewTyCon tc) (checkNewDataCon con)

          -- Check that UNPACK pragmas and bangs work out
          -- E.g.  reject   data T = MkT {-# UNPACK #-} Int     -- No "!"
          --                data T = MkT {-# UNPACK #-} !a      -- Can't unpack
        ; mapM_ check_bang (zip3 (dataConSrcBangs con) (dataConImplBangs con) [1..])

          -- Check that existentials are allowed if they are used
        ; checkTc (existential_ok || isVanillaDataCon con)
                  (badExistential con)

          -- Check that we aren't doing GADT type refinement on kind variables
          -- e.g reject    data T (a::k) where
          --                  T1 :: T Int
          --                  T2 :: T Maybe
        ; checkTc (not (any (isKindVar . fst) (dataConEqSpec con)))
                  (badGadtKindCon con)

        ; traceTc "Done validity of data con" (ppr con <+> ppr (dataConRepType con))
    }
  where
    ctxt = ConArgCtxt (dataConName con)

    check_bang (HsSrcBang _ _ SrcLazy, _, n)
      | not (xopt Opt_StrictData dflags)
      = addErrTc
          (bad_bang n (ptext (sLit "Lazy annotation (~) without StrictData")))
    check_bang (HsSrcBang _ want_unpack strict_mark, rep_bang, n)
      | isSrcUnpacked want_unpack, not is_strict
      = addWarnTc (bad_bang n (ptext (sLit "UNPACK pragma lacks '!'")))
      | isSrcUnpacked want_unpack
      , case rep_bang of { HsUnpack {} -> False; _ -> True }
      , not (gopt Opt_OmitInterfacePragmas dflags)
           -- If not optimising, se don't unpack, so don't complain!
           -- See MkId.dataConArgRep, the (HsBang True) case
      = addWarnTc (bad_bang n (ptext (sLit "Ignoring unusable UNPACK pragma")))
      where
        is_strict = case strict_mark of
                      NoSrcStrict -> xopt Opt_StrictData dflags
                      bang        -> isSrcStrict bang

    check_bang _
      = return ()

    bad_bang n herald
      = hang herald 2 (ptext (sLit "on the") <+> speakNth n
                       <+> ptext (sLit "argument of") <+> quotes (ppr con))
-------------------------------
checkNewDataCon :: DataCon -> TcM ()
-- Further checks for the data constructor of a newtype
checkNewDataCon con
  = do  { checkTc (isSingleton arg_tys) (newtypeFieldErr con (length arg_tys))
              -- One argument

        ; check_con (null eq_spec) $
          ptext (sLit "A newtype constructor must have a return type of form T a1 ... an")
                -- Return type is (T a b c)

        ; check_con (null theta) $
          ptext (sLit "A newtype constructor cannot have a context in its type")

        ; check_con (null ex_tvs) $
          ptext (sLit "A newtype constructor cannot have existential type variables")
                -- No existentials

        ; checkTc (all ok_bang (dataConSrcBangs con))
                  (newtypeStrictError con)
                -- No strictness annotations
    }
  where
    (_univ_tvs, ex_tvs, eq_spec, theta, arg_tys, _res_ty) = dataConFullSig con

    check_con what msg
       = checkTc what (msg $$ ppr con <+> dcolon <+> ppr (dataConUserType con))

    ok_bang (HsSrcBang _ _ SrcStrict) = False
    ok_bang (HsSrcBang _ _ SrcLazy)   = False
    ok_bang _                         = True

-------------------------------
checkValidClass :: Class -> TcM ()
checkValidClass cls
  = do  { constrained_class_methods <- xoptM Opt_ConstrainedClassMethods
        ; multi_param_type_classes <- xoptM Opt_MultiParamTypeClasses
        ; nullary_type_classes <- xoptM Opt_NullaryTypeClasses
        ; fundep_classes <- xoptM Opt_FunctionalDependencies

        -- Check that the class is unary, unless multiparameter type classes
        -- are enabled; also recognize deprecated nullary type classes
        -- extension (subsumed by multiparameter type classes, Trac #8993)
        ; checkTc (multi_param_type_classes || cls_arity == 1 ||
                    (nullary_type_classes && cls_arity == 0))
                  (classArityErr cls_arity cls)
        ; checkTc (fundep_classes || null fundeps) (classFunDepsErr cls)

        -- Check the super-classes
        ; checkValidTheta (ClassSCCtxt (className cls)) theta

          -- Now check for cyclic superclasses
          -- If there are superclass cycles, checkClassCycleErrs bails.
        ; checkClassCycleErrs cls

        -- Check the class operations.
        -- But only if there have been no earlier errors
        -- See Note [Abort when superclass cycle is detected]
        ; whenNoErrs $
          mapM_ (check_op constrained_class_methods) op_stuff

        -- Check the associated type defaults are well-formed and instantiated
        ; mapM_ check_at at_stuff  }
  where
    (tyvars, fundeps, theta, _, at_stuff, op_stuff) = classExtraBigSig cls
    cls_arity = count isTypeVar tyvars    -- Ignore kind variables
    cls_tv_set = mkVarSet tyvars

    check_op constrained_class_methods (sel_id, dm)
      = setSrcSpan (getSrcSpan sel_id) $
        addErrCtxt (classOpCtxt sel_id op_ty) $ do
        { traceTc "class op type" (ppr op_ty)
        ; checkValidType ctxt op_ty
                -- This implements the ambiguity check, among other things
                -- Example: tc223
                --   class Error e => Game b mv e | b -> mv e where
                --      newBoard :: MonadState b m => m ()
                -- Here, MonadState has a fundep m->b, so newBoard is fine

        ; unless constrained_class_methods $
          mapM_ check_constraint (tail (theta1 ++ theta2))

        ; case dm of
            GenDefMeth dm_name -> do { dm_id <- tcLookupId dm_name
                                     ; checkValidType ctxt (idType dm_id) }
            _                  -> return ()
        }
        where
          ctxt    = FunSigCtxt op_name True -- Report redundant class constraints
          op_name = idName sel_id
          op_ty   = idType sel_id
          (_,theta1,tau1) = tcSplitSigmaTy op_ty
          (_,theta2,_)    = tcSplitSigmaTy tau1

          check_constraint :: TcPredType -> TcM ()
          check_constraint pred
            = when (tyVarsOfType pred `subVarSet` cls_tv_set)
                   (addErrTc (badMethPred sel_id pred))

    check_at (ATI fam_tc m_dflt_rhs)
      = do { checkTc (cls_arity == 0 || any (`elemVarSet` cls_tv_set) fam_tvs)
                     (noClassTyVarErr cls fam_tc)
                        -- Check that the associated type mentions at least
                        -- one of the class type variables
                        -- The check is disabled for nullary type classes,
                        -- since there is no possible ambiguity (Trac #10020)
           ; whenIsJust m_dflt_rhs $ \ (rhs, loc) ->
             checkValidTyFamEqn (Just (cls, mini_env)) fam_tc
                                fam_tvs (mkTyVarTys fam_tvs) rhs loc }
        where
          fam_tvs = tyConTyVars fam_tc
    mini_env = zipVarEnv tyvars (mkTyVarTys tyvars)

checkFamFlag :: Name -> TcM ()
-- Check that we don't use families without -XTypeFamilies
-- The parser won't even parse them, but I suppose a GHC API
-- client might have a go!
checkFamFlag tc_name
  = do { idx_tys <- xoptM Opt_TypeFamilies
       ; checkTc idx_tys err_msg }
  where
    err_msg = hang (ptext (sLit "Illegal family declaration for") <+> quotes (ppr tc_name))
                 2 (ptext (sLit "Use TypeFamilies to allow indexed type families"))

{-
Note [Abort when superclass cycle is detected]
~~~~~~~~~~~~~~~~~~~~~~~~~~~~~~~~~~~~~~~~~~~~~~
We must avoid doing the ambiguity check for the methods (in
checkValidClass.check_op) when there are already errors accumulated.
This is because one of the errors may be a superclass cycle, and
superclass cycles cause canonicalization to loop. Here is a
representative example:

  class D a => C a where
    meth :: D a => ()
  class C a => D a

This fixes Trac #9415, #9739

************************************************************************
*                                                                      *
                Checking role validity
*                                                                      *
************************************************************************
-}

checkValidRoleAnnots :: RoleAnnots -> TyThing -> TcM ()
checkValidRoleAnnots role_annots thing
  = case thing of
    { ATyCon tc
        | isTypeSynonymTyCon tc -> check_no_roles
        | isFamilyTyCon tc      -> check_no_roles
        | isAlgTyCon tc         -> check_roles
        where
          name                   = tyConName tc

     -- Role annotations are given only on *type* variables, but a tycon stores
     -- roles for all variables. So, we drop the kind roles (which are all
     -- Nominal, anyway).
          tyvars                 = tyConTyVars tc
          roles                  = tyConRoles tc
          (kind_vars, type_vars) = span isKindVar tyvars
          type_roles             = dropList kind_vars roles
          role_annot_decl_maybe  = lookupRoleAnnots role_annots name

          check_roles
            = whenIsJust role_annot_decl_maybe $
                \decl@(L loc (RoleAnnotDecl _ the_role_annots)) ->
                addRoleAnnotCtxt name $
                setSrcSpan loc $ do
                { role_annots_ok <- xoptM Opt_RoleAnnotations
                ; checkTc role_annots_ok $ needXRoleAnnotations tc
                ; checkTc (type_vars `equalLength` the_role_annots)
                          (wrongNumberOfRoles type_vars decl)
                ; _ <- zipWith3M checkRoleAnnot type_vars the_role_annots type_roles
                -- Representational or phantom roles for class parameters
                -- quickly lead to incoherence. So, we require
                -- IncoherentInstances to have them. See #8773.
                ; incoherent_roles_ok <- xoptM Opt_IncoherentInstances
                ; checkTc (  incoherent_roles_ok
                          || (not $ isClassTyCon tc)
                          || (all (== Nominal) type_roles))
                          incoherentRoles

                ; lint <- goptM Opt_DoCoreLinting
                ; when lint $ checkValidRoles tc }

          check_no_roles
            = whenIsJust role_annot_decl_maybe illegalRoleAnnotDecl
    ; _ -> return () }

checkRoleAnnot :: TyVar -> Located (Maybe Role) -> Role -> TcM ()
checkRoleAnnot _  (L _ Nothing)   _  = return ()
checkRoleAnnot tv (L _ (Just r1)) r2
  = when (r1 /= r2) $
    addErrTc $ badRoleAnnot (tyVarName tv) r1 r2

-- This is a double-check on the role inference algorithm. It is only run when
-- -dcore-lint is enabled. See Note [Role inference] in TcTyDecls
checkValidRoles :: TyCon -> TcM ()
-- If you edit this function, you may need to update the GHC formalism
-- See Note [GHC Formalism] in CoreLint
checkValidRoles tc
  | isAlgTyCon tc
    -- tyConDataCons returns an empty list for data families
  = mapM_ check_dc_roles (tyConDataCons tc)
  | Just rhs <- synTyConRhs_maybe tc
  = check_ty_roles (zipVarEnv (tyConTyVars tc) (tyConRoles tc)) Representational rhs
  | otherwise
  = return ()
  where
    check_dc_roles datacon
      = do { traceTc "check_dc_roles" (ppr datacon <+> ppr (tyConRoles tc))
           ; mapM_ (check_ty_roles role_env Representational) $
                    eqSpecPreds eq_spec ++ theta ++ arg_tys }
                    -- See Note [Role-checking data constructor arguments] in TcTyDecls
      where
        (univ_tvs, ex_tvs, eq_spec, theta, arg_tys, _res_ty) = dataConFullSig datacon
        univ_roles = zipVarEnv univ_tvs (tyConRoles tc)
              -- zipVarEnv uses zipEqual, but we don't want that for ex_tvs
        ex_roles   = mkVarEnv (zip ex_tvs (repeat Nominal))
        role_env   = univ_roles `plusVarEnv` ex_roles

    check_ty_roles env role (TyVarTy tv)
      = case lookupVarEnv env tv of
          Just role' -> unless (role' `ltRole` role || role' == role) $
                        report_error $ ptext (sLit "type variable") <+> quotes (ppr tv) <+>
                                       ptext (sLit "cannot have role") <+> ppr role <+>
                                       ptext (sLit "because it was assigned role") <+> ppr role'
          Nothing    -> report_error $ ptext (sLit "type variable") <+> quotes (ppr tv) <+>
                                       ptext (sLit "missing in environment")

    check_ty_roles env Representational (TyConApp tc tys)
      = let roles' = tyConRoles tc in
        zipWithM_ (maybe_check_ty_roles env) roles' tys

    check_ty_roles env Nominal (TyConApp _ tys)
      = mapM_ (check_ty_roles env Nominal) tys

    check_ty_roles _   Phantom ty@(TyConApp {})
      = pprPanic "check_ty_roles" (ppr ty)

    check_ty_roles env role (AppTy ty1 ty2)
      =  check_ty_roles env role    ty1
      >> check_ty_roles env Nominal ty2

    check_ty_roles env role (FunTy ty1 ty2)
      =  check_ty_roles env role ty1
      >> check_ty_roles env role ty2

    check_ty_roles env role (ForAllTy tv ty)
      = check_ty_roles (extendVarEnv env tv Nominal) role ty

    check_ty_roles _   _    (LitTy {}) = return ()

    maybe_check_ty_roles env role ty
      = when (role == Nominal || role == Representational) $
        check_ty_roles env role ty

    report_error doc
      = addErrTc $ vcat [ptext (sLit "Internal error in role inference:"),
                         doc,
                         ptext (sLit "Please report this as a GHC bug: http://www.haskell.org/ghc/reportabug")]

{-
************************************************************************
*                                                                      *
                Error messages
*                                                                      *
************************************************************************
-}

tcAddTyFamInstCtxt :: TyFamInstDecl Name -> TcM a -> TcM a
tcAddTyFamInstCtxt decl
  = tcAddFamInstCtxt (ptext (sLit "type instance")) (tyFamInstDeclName decl)

tcMkDataFamInstCtxt :: DataFamInstDecl Name -> SDoc
tcMkDataFamInstCtxt decl
  = tcMkFamInstCtxt (pprDataFamInstFlavour decl <+> text "instance")
                    (unLoc (dfid_tycon decl))

tcAddDataFamInstCtxt :: DataFamInstDecl Name -> TcM a -> TcM a
tcAddDataFamInstCtxt decl
  = addErrCtxt (tcMkDataFamInstCtxt decl)

tcMkFamInstCtxt :: SDoc -> Name -> SDoc
tcMkFamInstCtxt flavour tycon
  = hsep [ text "In the" <+> flavour <+> text "declaration for"
         , quotes (ppr tycon) ]

tcAddFamInstCtxt :: SDoc -> Name -> TcM a -> TcM a
tcAddFamInstCtxt flavour tycon thing_inside
  = addErrCtxt (tcMkFamInstCtxt flavour tycon) thing_inside

tcAddClosedTypeFamilyDeclCtxt :: TyCon -> TcM a -> TcM a
tcAddClosedTypeFamilyDeclCtxt tc
  = addErrCtxt ctxt
  where
    ctxt = ptext (sLit "In the equations for closed type family") <+>
           quotes (ppr tc)

resultTypeMisMatch :: FieldLabelString -> DataCon -> DataCon -> SDoc
resultTypeMisMatch field_name con1 con2
  = vcat [sep [ptext (sLit "Constructors") <+> ppr con1 <+> ptext (sLit "and") <+> ppr con2,
                ptext (sLit "have a common field") <+> quotes (ppr field_name) <> comma],
          nest 2 $ ptext (sLit "but have different result types")]

fieldTypeMisMatch :: FieldLabelString -> DataCon -> DataCon -> SDoc
fieldTypeMisMatch field_name con1 con2
  = sep [ptext (sLit "Constructors") <+> ppr con1 <+> ptext (sLit "and") <+> ppr con2,
         ptext (sLit "give different types for field"), quotes (ppr field_name)]

dataConCtxtName :: [Located Name] -> SDoc
dataConCtxtName [con]
   = ptext (sLit "In the definition of data constructor") <+> quotes (ppr con)
dataConCtxtName con
   = ptext (sLit "In the definition of data constructors") <+> interpp'SP con

dataConCtxt :: Outputable a => a -> SDoc
dataConCtxt con = ptext (sLit "In the definition of data constructor") <+> quotes (ppr con)

classOpCtxt :: Var -> Type -> SDoc
classOpCtxt sel_id tau = sep [ptext (sLit "When checking the class method:"),
                              nest 2 (pprPrefixOcc sel_id <+> dcolon <+> ppr tau)]

classArityErr :: Int -> Class -> SDoc
classArityErr n cls
    | n == 0 = mkErr "No" "no-parameter"
    | otherwise = mkErr "Too many" "multi-parameter"
  where
    mkErr howMany allowWhat =
        vcat [ptext (sLit $ howMany ++ " parameters for class") <+> quotes (ppr cls),
              parens (ptext (sLit $ "Use MultiParamTypeClasses to allow "
                                    ++ allowWhat ++ " classes"))]

classFunDepsErr :: Class -> SDoc
classFunDepsErr cls
  = vcat [ptext (sLit "Fundeps in class") <+> quotes (ppr cls),
          parens (ptext (sLit "Use FunctionalDependencies to allow fundeps"))]

badMethPred :: Id -> TcPredType -> SDoc
badMethPred sel_id pred
  = vcat [ hang (ptext (sLit "Constraint") <+> quotes (ppr pred)
                 <+> ptext (sLit "in the type of") <+> quotes (ppr sel_id))
              2 (ptext (sLit "constrains only the class type variables"))
         , ptext (sLit "Use ConstrainedClassMethods to allow it") ]

noClassTyVarErr :: Class -> TyCon -> SDoc
noClassTyVarErr clas fam_tc
  = sep [ ptext (sLit "The associated type") <+> quotes (ppr fam_tc)
        , ptext (sLit "mentions none of the type or kind variables of the class") <+>
                quotes (ppr clas <+> hsep (map ppr (classTyVars clas)))]

recSynErr :: [LTyClDecl Name] -> TcRn ()
recSynErr syn_decls
  = setSrcSpan (getLoc (head sorted_decls)) $
    addErr (sep [ptext (sLit "Cycle in type synonym declarations:"),
                 nest 2 (vcat (map ppr_decl sorted_decls))])
  where
    sorted_decls = sortLocated syn_decls
    ppr_decl (L loc decl) = ppr loc <> colon <+> ppr decl

recClsErr :: [TyCon] -> TcRn ()
recClsErr cycles
  = addErr (sep [ptext (sLit "Cycle in class declaration (via superclasses):"),
                 nest 2 (hsep (intersperse (text "->") (map ppr cycles)))])

badDataConTyCon :: DataCon -> Type -> Type -> SDoc
badDataConTyCon data_con res_ty_tmpl actual_res_ty
  = hang (ptext (sLit "Data constructor") <+> quotes (ppr data_con) <+>
                ptext (sLit "returns type") <+> quotes (ppr actual_res_ty))
       2 (ptext (sLit "instead of an instance of its parent type") <+> quotes (ppr res_ty_tmpl))

badGadtKindCon :: DataCon -> SDoc
badGadtKindCon data_con
  = hang (ptext (sLit "Data constructor") <+> quotes (ppr data_con)
          <+> ptext (sLit "cannot be GADT-like in its *kind* arguments"))
       2 (ppr data_con <+> dcolon <+> ppr (dataConUserType data_con))

badGadtDecl :: Name -> SDoc
badGadtDecl tc_name
  = vcat [ ptext (sLit "Illegal generalised algebraic data declaration for") <+> quotes (ppr tc_name)
         , nest 2 (parens $ ptext (sLit "Use GADTs to allow GADTs")) ]

badExistential :: DataCon -> SDoc
badExistential con
  = hang (ptext (sLit "Data constructor") <+> quotes (ppr con) <+>
                ptext (sLit "has existential type variables, a context, or a specialised result type"))
       2 (vcat [ ppr con <+> dcolon <+> ppr (dataConUserType con)
               , parens $ ptext (sLit "Use ExistentialQuantification or GADTs to allow this") ])

badStupidTheta :: Name -> SDoc
badStupidTheta tc_name
  = ptext (sLit "A data type declared in GADT style cannot have a context:") <+> quotes (ppr tc_name)

newtypeConError :: Name -> Int -> SDoc
newtypeConError tycon n
  = sep [ptext (sLit "A newtype must have exactly one constructor,"),
         nest 2 $ ptext (sLit "but") <+> quotes (ppr tycon) <+> ptext (sLit "has") <+> speakN n ]

newtypeStrictError :: DataCon -> SDoc
newtypeStrictError con
  = sep [ptext (sLit "A newtype constructor cannot have a strictness annotation,"),
         nest 2 $ ptext (sLit "but") <+> quotes (ppr con) <+> ptext (sLit "does")]

newtypeFieldErr :: DataCon -> Int -> SDoc
newtypeFieldErr con_name n_flds
  = sep [ptext (sLit "The constructor of a newtype must have exactly one field"),
         nest 2 $ ptext (sLit "but") <+> quotes (ppr con_name) <+> ptext (sLit "has") <+> speakN n_flds]

badSigTyDecl :: Name -> SDoc
badSigTyDecl tc_name
  = vcat [ ptext (sLit "Illegal kind signature") <+>
           quotes (ppr tc_name)
         , nest 2 (parens $ ptext (sLit "Use KindSignatures to allow kind signatures")) ]

emptyConDeclsErr :: Name -> SDoc
emptyConDeclsErr tycon
  = sep [quotes (ppr tycon) <+> ptext (sLit "has no constructors"),
         nest 2 $ ptext (sLit "(EmptyDataDecls permits this)")]

wrongKindOfFamily :: TyCon -> SDoc
wrongKindOfFamily family
  = ptext (sLit "Wrong category of family instance; declaration was for a")
    <+> kindOfFamily
  where
    kindOfFamily | isTypeFamilyTyCon family = text "type family"
                 | isDataFamilyTyCon family = text "data family"
                 | otherwise = pprPanic "wrongKindOfFamily" (ppr family)

wrongNumberOfParmsErr :: Arity -> SDoc
wrongNumberOfParmsErr max_args
  = ptext (sLit "Number of parameters must match family declaration; expected")
    <+> ppr max_args

wrongTyFamName :: Name -> Name -> SDoc
wrongTyFamName fam_tc_name eqn_tc_name
  = hang (ptext (sLit "Mismatched type name in type family instance."))
       2 (vcat [ ptext (sLit "Expected:") <+> ppr fam_tc_name
               , ptext (sLit "  Actual:") <+> ppr eqn_tc_name ])

badRoleAnnot :: Name -> Role -> Role -> SDoc
badRoleAnnot var annot inferred
  = hang (ptext (sLit "Role mismatch on variable") <+> ppr var <> colon)
       2 (sep [ ptext (sLit "Annotation says"), ppr annot
              , ptext (sLit "but role"), ppr inferred
              , ptext (sLit "is required") ])

wrongNumberOfRoles :: [a] -> LRoleAnnotDecl Name -> SDoc
wrongNumberOfRoles tyvars d@(L _ (RoleAnnotDecl _ annots))
  = hang (ptext (sLit "Wrong number of roles listed in role annotation;") $$
          ptext (sLit "Expected") <+> (ppr $ length tyvars) <> comma <+>
          ptext (sLit "got") <+> (ppr $ length annots) <> colon)
       2 (ppr d)

illegalRoleAnnotDecl :: LRoleAnnotDecl Name -> TcM ()
illegalRoleAnnotDecl (L loc (RoleAnnotDecl tycon _))
  = setErrCtxt [] $
    setSrcSpan loc $
    addErrTc (ptext (sLit "Illegal role annotation for") <+> ppr tycon <> char ';' $$
              ptext (sLit "they are allowed only for datatypes and classes."))

needXRoleAnnotations :: TyCon -> SDoc
needXRoleAnnotations tc
  = ptext (sLit "Illegal role annotation for") <+> ppr tc <> char ';' $$
    ptext (sLit "did you intend to use RoleAnnotations?")

incoherentRoles :: SDoc
incoherentRoles = (text "Roles other than" <+> quotes (text "nominal") <+>
                   text "for class parameters can lead to incoherence.") $$
                  (text "Use IncoherentInstances to allow this; bad role found")

addTyConCtxt :: TyCon -> TcM a -> TcM a
addTyConCtxt tc
  = addErrCtxt ctxt
  where
    name = getName tc
    flav = text (tyConFlavour tc)
    ctxt = hsep [ ptext (sLit "In the"), flav
                , ptext (sLit "declaration for"), quotes (ppr name) ]

addRoleAnnotCtxt :: Name -> TcM a -> TcM a
addRoleAnnotCtxt name
  = addErrCtxt $
    text "while checking a role annotation for" <+> quotes (ppr name)<|MERGE_RESOLUTION|>--- conflicted
+++ resolved
@@ -1094,13 +1094,10 @@
                    substKiWith fam_kvs fam_arg_kinds fam_body
              -- Treat (anonymous) wild cards as type variables without a name.
              -- See Note [Wild cards in family instances]
-<<<<<<< HEAD
              wcs = concatMap collectAnonWildCards arg_pats
-             anon_tvs = [L (nameSrcSpan wc) (UserTyVar wc) | wc <- wcs]
-=======
-             anon_tvs = [L (nameSrcSpan wc)
-                         (UserTyVar (L (nameSrcSpan wc) wc)) | wc <- wcs]
->>>>>>> 5d6cfbcc
+             anon_tvs = [L loc (UserTyVar (L loc wc))
+                        | wc <- wcs
+                        , let loc = nameSrcSpan wc ]
              hs_tvs = HsQTvs { hsq_kvs = kvars
                              , hsq_tvs = anon_tvs ++ userHsTyVarBndrs loc tvars }
 
