--- conflicted
+++ resolved
@@ -15,10 +15,7 @@
 import TcSMonad
 import TcType
 import TypeRep
-<<<<<<< HEAD
-=======
 import Type( isTyVarTy )
->>>>>>> b8552731
 import Inst
 import InstEnv
 import TyCon
