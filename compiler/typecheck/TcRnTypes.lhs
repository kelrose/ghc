--- conflicted
+++ resolved
@@ -1838,57 +1838,6 @@
   | UnboundOccurrenceOf RdrName
   | ListOrigin          -- An overloaded list
 
-<<<<<<< HEAD
-pprO :: CtOrigin -> SDoc
-pprO (GivenOrigin sk)      = ppr sk
-pprO (OccurrenceOf name)   = hsep [ptext (sLit "a use of"), quotes (ppr name)]
-pprO AppOrigin             = ptext (sLit "an application")
-pprO (SpecPragOrigin name) = hsep [ptext (sLit "a specialisation pragma for"), quotes (ppr name)]
-pprO (IPOccOrigin name)    = hsep [ptext (sLit "a use of implicit parameter"), quotes (ppr name)]
-pprO RecordUpdOrigin       = ptext (sLit "a record update")
-pprO (AmbigOrigin ctxt)    = ptext (sLit "the ambiguity check for")
-                             <+> case ctxt of
-                                    FunSigCtxt name -> quotes (ppr name)
-                                    InfSigCtxt name -> quotes (ppr name)
-                                    _               -> pprUserTypeCtxt ctxt
-pprO ExprSigOrigin         = ptext (sLit "an expression type signature")
-pprO PatSigOrigin          = ptext (sLit "a pattern type signature")
-pprO PatOrigin             = ptext (sLit "a pattern")
-pprO ViewPatOrigin         = ptext (sLit "a view pattern")
-pprO IfOrigin              = ptext (sLit "an if statement")
-pprO (LiteralOrigin lit)   = hsep [ptext (sLit "the literal"), quotes (ppr lit)]
-pprO (ArithSeqOrigin seq)  = hsep [ptext (sLit "the arithmetic sequence"), quotes (ppr seq)]
-pprO (PArrSeqOrigin seq)   = hsep [ptext (sLit "the parallel array sequence"), quotes (ppr seq)]
-pprO SectionOrigin         = ptext (sLit "an operator section")
-pprO TupleOrigin           = ptext (sLit "a tuple")
-pprO NegateOrigin          = ptext (sLit "a use of syntactic negation")
-pprO ScOrigin              = ptext (sLit "the superclasses of an instance declaration")
-pprO DerivOrigin           = ptext (sLit "the 'deriving' clause of a data type declaration")
-pprO (DerivOriginDC dc n)  = hsep [ ptext (sLit "the"), speakNth n,
-                                    ptext (sLit "field of"), quotes (ppr dc),
-                                    parens (ptext (sLit "type") <+> quotes (ppr ty)) ]
-    where ty = dataConOrigArgTys dc !! (n-1)
-pprO (DerivOriginCoerce meth ty1 ty2)
-                           = sep [ ptext (sLit "the coercion of the method") <+> quotes (ppr meth)
-                                 , ptext (sLit "from type") <+> quotes (ppr ty1)
-                                 , nest 2 (ptext (sLit "to type") <+> quotes (ppr ty2)) ]
-pprO StandAloneDerivOrigin = ptext (sLit "a 'deriving' declaration")
-pprO DefaultOrigin         = ptext (sLit "a 'default' declaration")
-pprO DoOrigin              = ptext (sLit "a do statement")
-pprO MCompOrigin           = ptext (sLit "a statement in a monad comprehension")
-pprO ProcOrigin            = ptext (sLit "a proc expression")
-pprO (TypeEqOrigin t1 t2)  = ptext (sLit "a type equality") <+> sep [ppr t1, char '~', ppr t2]
-pprO (KindEqOrigin t1 t2 _) = ptext (sLit "a kind equality arising from") <+> sep [ppr t1, char '~', ppr t2]
-pprO AnnOrigin             = ptext (sLit "an annotation")
-pprO FunDepOrigin          = ptext (sLit "a functional dependency")
-pprO HoleOrigin            = ptext (sLit "a use of") <+> quotes (ptext $ sLit "_")
-pprO (UnboundOccurrenceOf name) = hsep [ptext (sLit "an undeclared identifier"), quotes (ppr name)]
-pprO ListOrigin            = ptext (sLit "an overloaded list")
-
-instance Outputable CtOrigin where
-  ppr = pprO
-=======
-
 ctoHerald :: SDoc
 ctoHerald = ptext (sLit "arising from")
 
@@ -1968,5 +1917,4 @@
 pprCtO HoleOrigin            = ptext (sLit "a use of") <+> quotes (ptext $ sLit "_")
 pprCtO ListOrigin            = ptext (sLit "an overloaded list")
 pprCtO _                     = panic "pprCtOrigin"
->>>>>>> 2e4f3642
 \end{code}