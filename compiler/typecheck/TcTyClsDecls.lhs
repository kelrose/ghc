--- conflicted
+++ resolved
@@ -47,7 +47,6 @@
 import FastString
 import Unique		( mkBuiltinUnique )
 import BasicTypes
-import PrelNames        ( addTyFamName, mulTyFamName, expTyFamName )
 
 import Bag
 import Control.Monad
@@ -140,205 +139,6 @@
 
 %************************************************************************
 %*									*
-<<<<<<< HEAD
-               Type checking family instances
-%*									*
-%************************************************************************
-
-Family instances are somewhat of a hybrid.  They are processed together with
-class instance heads, but can contain data constructors and hence they share a
-lot of kinding and type checking code with ordinary algebraic data types (and
-GADTs).
-
-\begin{code}
-tcFamInstDecl :: TopLevelFlag -> LTyClDecl Name -> TcM TyThing
-tcFamInstDecl top_lvl (L loc decl)
-  =	-- Prime error recovery, set source location
-    setSrcSpan loc				$
-    tcAddDeclCtxt decl				$
-    do { -- type family instances require -XTypeFamilies
-	 -- and can't (currently) be in an hs-boot file
-       ; type_families <- xoptM Opt_TypeFamilies
-       ; is_boot  <- tcIsHsBoot	  -- Are we compiling an hs-boot file?
-       ; checkTc type_families $ badFamInstDecl (tcdLName decl)
-       ; checkTc (not is_boot) $ badBootFamInstDeclErr
-
-         -- Check that this in not a built-in name
-       ; when (isBuiltinFamily (tcdName decl))
-              (addErr $ builtinFamilyErr (tcdName decl))
- 
-	 -- Perform kind and type checking
-       ; tc <- tcFamInstDecl1 decl
-       ; checkValidTyCon tc	-- Remember to check validity;
-				-- no recursion to worry about here
-
-       -- Check that toplevel type instances are not for associated types.
-       ; when (isTopLevel top_lvl && isAssocFamily tc)
-              (addErr $ assocInClassErr (tcdName decl))
-
-       ; return (ATyCon tc) }
-
-isAssocFamily :: TyCon -> Bool	-- Is an assocaited type
-isAssocFamily tycon
-  = case tyConFamInst_maybe tycon of
-          Nothing       -> panic "isAssocFamily: no family?!?"
-          Just (fam, _) -> isTyConAssoc fam
-
-isBuiltinFamily :: Name -> Bool
-isBuiltinFamily tc = tc `elem`
-                        [ addTyFamName, mulTyFamName, expTyFamName ]
-
-builtinFamilyErr :: Name -> SDoc
-builtinFamilyErr name
-  = ptext (sLit "Built-in type familiy") <+> quotes (ppr name) <+>
-    ptext (sLit "may not have user-defined instances.")
-
-
-assocInClassErr :: Name -> SDoc
-assocInClassErr name
- = ptext (sLit "Associated type") <+> quotes (ppr name) <+>
-   ptext (sLit "must be inside a class instance")
-
-
-
-tcFamInstDecl1 :: TyClDecl Name -> TcM TyCon
-
-  -- "type instance"
-tcFamInstDecl1 (decl@TySynonym {tcdLName = L loc tc_name})
-  = kcIdxTyPats decl $ \k_tvs k_typats resKind family ->
-    do { -- check that the family declaration is for a synonym
-         checkTc (isFamilyTyCon family) (notFamily family)
-       ; checkTc (isSynTyCon family) (wrongKindOfFamily family)
-
-       ; -- (1) kind check the right-hand side of the type equation
-       ; k_rhs <- kcCheckLHsType (tcdSynRhs decl) (EK resKind EkUnk)
-       	       	  -- ToDo: the ExpKind could be better
-
-         -- we need the exact same number of type parameters as the family
-         -- declaration 
-       ; let famArity = tyConArity family
-       ; checkTc (length k_typats == famArity) $ 
-           wrongNumberOfParmsErr famArity
-
-         -- (2) type check type equation
-       ; tcTyVarBndrs k_tvs $ \t_tvs -> do {  -- turn kinded into proper tyvars
-       ; t_typats <- mapM tcHsKindedType k_typats
-       ; t_rhs    <- tcHsKindedType k_rhs
-
-         -- (3) check the well-formedness of the instance
-       ; checkValidTypeInst t_typats t_rhs
-
-         -- (4) construct representation tycon
-       ; rep_tc_name <- newFamInstTyConName tc_name t_typats loc
-       ; buildSynTyCon rep_tc_name t_tvs (SynonymTyCon t_rhs) 
-                       (typeKind t_rhs) 
-                       NoParentTyCon (Just (family, t_typats))
-       }}
-
-  -- "newtype instance" and "data instance"
-tcFamInstDecl1 (decl@TyData {tcdND = new_or_data, tcdLName = L loc tc_name,
-			     tcdCons = cons})
-  = kcIdxTyPats decl $ \k_tvs k_typats resKind fam_tycon ->
-    do { -- check that the family declaration is for the right kind
-         checkTc (isFamilyTyCon fam_tycon) (notFamily fam_tycon)
-       ; checkTc (isAlgTyCon fam_tycon) (wrongKindOfFamily fam_tycon)
-
-       ; -- (1) kind check the data declaration as usual
-       ; k_decl <- kcDataDecl decl k_tvs
-       ; let k_ctxt = tcdCtxt k_decl
-	     k_cons = tcdCons k_decl
-
-         -- result kind must be '*' (otherwise, we have too few patterns)
-       ; checkTc (isLiftedTypeKind resKind) $ tooFewParmsErr (tyConArity fam_tycon)
-
-         -- (2) type check indexed data type declaration
-       ; tcTyVarBndrs k_tvs $ \t_tvs -> do {  -- turn kinded into proper tyvars
-       ; unbox_strict <- doptM Opt_UnboxStrictFields
-
-         -- kind check the type indexes and the context
-       ; t_typats     <- mapM tcHsKindedType k_typats
-       ; stupid_theta <- tcHsKindedContext k_ctxt
-
-         -- (3) Check that
-         --     (a) left-hand side contains no type family applications
-         --         (vanilla synonyms are fine, though, and we checked for
-         --         foralls earlier)
-       ; mapM_ checkTyFamFreeness t_typats
-
-	 -- Check that we don't use GADT syntax in H98 world
-       ; gadt_ok <- xoptM Opt_GADTs
-       ; checkTc (gadt_ok || consUseH98Syntax cons) (badGadtDecl tc_name)
-
-	 --     (b) a newtype has exactly one constructor
-       ; checkTc (new_or_data == DataType || isSingleton k_cons) $
-	         newtypeConError tc_name (length k_cons)
-
-         -- (4) construct representation tycon
-       ; rep_tc_name <- newFamInstTyConName tc_name t_typats loc
-       ; let ex_ok = True	-- Existentials ok for type families!
-       ; fixM (\ rep_tycon -> do 
-	     { let orig_res_ty = mkTyConApp fam_tycon t_typats
-	     ; data_cons <- tcConDecls unbox_strict ex_ok rep_tycon
-				       (t_tvs, orig_res_ty) k_cons
-	     ; tc_rhs <-
-		 case new_or_data of
-		   DataType -> return (mkDataTyConRhs data_cons)
-		   NewType  -> ASSERT( not (null data_cons) )
-			       mkNewTyConRhs rep_tc_name rep_tycon (head data_cons)
-	     ; buildAlgTyCon rep_tc_name t_tvs stupid_theta tc_rhs Recursive
-			     False h98_syntax NoParentTyCon (Just (fam_tycon, t_typats))
-                 -- We always assume that indexed types are recursive.  Why?
-                 -- (1) Due to their open nature, we can never be sure that a
-                 -- further instance might not introduce a new recursive
-                 -- dependency.  (2) They are always valid loop breakers as
-                 -- they involve a coercion.
-	     })
-       }}
-       where
-	 h98_syntax = case cons of 	-- All constructors have same shape
-			L _ (ConDecl { con_res = ResTyGADT _ }) : _ -> False
-			_ -> True
-
-tcFamInstDecl1 d = pprPanic "tcFamInstDecl1" (ppr d)
-
--- Kind checking of indexed types
--- -
-
--- Kind check type patterns and kind annotate the embedded type variables.
---
--- * Here we check that a type instance matches its kind signature, but we do
---   not check whether there is a pattern for each type index; the latter
---   check is only required for type synonym instances.
-
-kcIdxTyPats :: TyClDecl Name
-	    -> ([LHsTyVarBndr Name] -> [LHsType Name] -> Kind -> TyCon -> TcM a)
-	       -- ^^kinded tvs         ^^kinded ty pats  ^^res kind
-	    -> TcM a
-kcIdxTyPats decl thing_inside
-  = kcHsTyVars (tcdTyVars decl) $ \tvs -> 
-    do { let tc_name = tcdLName decl
-       ; fam_tycon <- tcLookupLocatedTyCon tc_name
-       ; let { (kinds, resKind) = splitKindFunTys (tyConKind fam_tycon)
-	     ; hs_typats	= fromJust $ tcdTyPats decl }
-
-         -- we may not have more parameters than the kind indicates
-       ; checkTc (length kinds >= length hs_typats) $
-	   tooManyParmsErr (tcdLName decl)
-
-         -- type functions can have a higher-kinded result
-       ; let resultKind = mkArrowKinds (drop (length hs_typats) kinds) resKind
-       ; typats <- zipWithM kcCheckLHsType hs_typats 
-       	 	   	    [ EK kind (EkArg (ppr tc_name) n) 
-                            | (kind,n) <- kinds `zip` [1..]]
-       ; thing_inside tvs typats resultKind fam_tycon
-       }
-\end{code}
-
-
-%************************************************************************
-%*									*
-=======
->>>>>>> a8defd8a
 		Kind checking
 %*									*
 %************************************************************************
