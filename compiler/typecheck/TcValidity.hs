--- conflicted
+++ resolved
@@ -1014,12 +1014,6 @@
     context has fewer type constructors than the head.
 -}
 
-<<<<<<< HEAD
-leafTyConKeys :: [Unique]
-leafTyConKeys = [eqTyConKey, coercibleTyConKey, ipClassNameKey, instanceOfTyConKey]
-
-=======
->>>>>>> 74a00bc8
 checkInstTermination :: [TcType] -> ThetaType -> TcM ()
 -- See Note [Paterson conditions]
 checkInstTermination tys theta
@@ -1345,8 +1339,4 @@
 fv_type (ForAllTy tyvar ty) = filter (/= tyvar) (fv_type ty)
 
 fvTypes :: [Type] -> [TyVar]
-<<<<<<< HEAD
-fvTypes tys                = concat (map fvType tys)
-=======
-fvTypes tys = concat (map fvType tys)
->>>>>>> 74a00bc8
+fvTypes tys = concat (map fvType tys)