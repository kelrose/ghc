--- conflicted
+++ resolved
@@ -724,8 +724,8 @@
                           , abe_prags = SpecPrags spec_prags }
 
              abs_bind = L loc $
-                        AbsBinds { abs_tvs      = skol_tvs
-                                 , abs_ev_vars  = ev_vars
+                        AbsBinds { abs_tvsa      = skol_tvs
+                                 , abs_ev_varsa  = ev_vars
                                  , abs_ev_binds = [ev_binds]
                                  , abs_exports  = [export]
                                  , abs_binds    = unitBag (L loc bind')
@@ -803,16 +803,10 @@
        ; loc <- getSrcSpanM
        ; let poly_ids = map abe_poly exports
              abs_bind = L loc $
-<<<<<<< HEAD
                         AbsBinds { abs_tvsa = qtvs
                                  , abs_ev_varsa = givens, abs_ev_binds = [ev_binds]
-                                 , abs_exports = exports, abs_binds = binds' }
-=======
-                        AbsBinds { abs_tvs = qtvs
-                                 , abs_ev_vars = givens, abs_ev_binds = [ev_binds]
                                  , abs_exports = exports, abs_binds = binds'
                                  , abs_sig = False }
->>>>>>> c6462ab0
 
        ; traceTc "Binding:" (ppr (poly_ids `zip` map idType poly_ids))
        ; return (unitBag abs_bind, poly_ids) }
