--- conflicted
+++ resolved
@@ -58,11 +58,7 @@
 import Outputable
 import FastString
 import Type(mkStrLitTy)
-<<<<<<< HEAD
-import PrelNames( mkUnboundName, ipClassName, gHC_PRIM )
-=======
-import PrelNames( gHC_PRIM )
->>>>>>> 43751b24
+import PrelNames( mkUnboundName, gHC_PRIM )
 import TcValidity (checkValidType)
 
 import Control.Monad
@@ -655,18 +651,10 @@
                 tcMonoBinds rec_tc tc_sig_fn LetLclBndr bind_list
 
        ; let name_taus = [(name, idType mono_id) | (name, _, mono_id) <- mono_infos]
-<<<<<<< HEAD
              sigs      = [ sig | (_, Just sig, _) <- mono_infos ]
        ; traceTc "simplifyInfer call" (ppr tclvl $$ ppr name_taus $$ ppr wanted)
-       ; (qtvs, givens, _mr_bites, ev_binds)
+       ; (qtvs, givens, ev_binds)
                  <- simplifyInfer tclvl mono sigs name_taus wanted
-=======
-             sig_qtvs   = [ tv | (_, Just sig, _) <- mono_infos
-                               , (_, tv) <- sig_tvs sig ]
-       ; traceTc "simplifyInfer call" (ppr name_taus $$ ppr wanted)
-       ; (qtvs, givens, ev_binds)
-                 <- simplifyInfer tclvl mono sig_qtvs name_taus wanted
->>>>>>> 43751b24
 
        ; let inferred_theta = map evVarPred givens
        ; exports <- checkNoErrs $
