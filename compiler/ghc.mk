# -----------------------------------------------------------------------------
#
# (c) 2009-2012 The University of Glasgow
#
# This file is part of the GHC build system.
#
# To understand how the build system works and how to modify it, see
#      http://ghc.haskell.org/trac/ghc/wiki/Building/Architecture
#      http://ghc.haskell.org/trac/ghc/wiki/Building/Modifying
#
# -----------------------------------------------------------------------------

# -----------------------------------------------------------------------------
# Create compiler configuration
#
# The 'echo' commands simply spit the values of various make variables
# into Config.hs, whence they can be compiled and used by GHC itself

# This is just to avoid generating a warning when generating deps
# involving RtsFlags.h
compiler_stage1_MKDEPENDC_OPTS = -DMAKING_GHC_BUILD_SYSTEM_DEPENDENCIES
compiler_stage2_MKDEPENDC_OPTS = -DMAKING_GHC_BUILD_SYSTEM_DEPENDENCIES
compiler_stage3_MKDEPENDC_OPTS = -DMAKING_GHC_BUILD_SYSTEM_DEPENDENCIES

compiler_stage1_C_FILES_NODEPS = compiler/parser/cutils.c

# This package doesn't pass the Cabal checks because include-dirs
# points outside the source directory. This isn't a real problem, so
# we just skip the check.
compiler_NO_CHECK = YES

ifneq "$(BINDIST)" "YES"
compiler/stage1/package-data.mk : compiler/stage1/build/Config.hs
compiler/stage2/package-data.mk : compiler/stage2/build/Config.hs
compiler/stage3/package-data.mk : compiler/stage3/build/Config.hs

compiler/stage1/build/PlatformConstants.o: $(includes_GHCCONSTANTS_HASKELL_TYPE)
compiler/stage2/build/PlatformConstants.o: $(includes_GHCCONSTANTS_HASKELL_TYPE)
compiler/stage3/build/PlatformConstants.o: $(includes_GHCCONSTANTS_HASKELL_TYPE)
compiler/stage1/build/DynFlags.o: $(includes_GHCCONSTANTS_HASKELL_EXPORTS)
compiler/stage2/build/DynFlags.o: $(includes_GHCCONSTANTS_HASKELL_EXPORTS)
compiler/stage3/build/DynFlags.o: $(includes_GHCCONSTANTS_HASKELL_EXPORTS)
compiler/stage1/build/DynFlags.o: $(includes_GHCCONSTANTS_HASKELL_WRAPPERS)
compiler/stage2/build/DynFlags.o: $(includes_GHCCONSTANTS_HASKELL_WRAPPERS)
compiler/stage3/build/DynFlags.o: $(includes_GHCCONSTANTS_HASKELL_WRAPPERS)
endif

compiler/stage%/build/Config.hs : mk/config.mk mk/project.mk | $$(dir $$@)/.
	$(call removeFiles,$@)
	@echo 'Creating $@ ... '
	@echo '{-# LANGUAGE CPP #-}'                                        >> $@
	@echo 'module Config where'                                         >> $@
	@echo                                                               >> $@
	@echo '#include "ghc_boot_platform.h"'                              >> $@
	@echo                                                               >> $@
	@echo 'data IntegerLibrary = IntegerGMP'                            >> $@
	@echo '                    | IntegerSimple'                         >> $@
	@echo '                    deriving Eq'                             >> $@
	@echo                                                               >> $@
	@echo 'cBuildPlatformString :: String'                              >> $@
	@echo 'cBuildPlatformString = BuildPlatform_NAME'                   >> $@
	@echo 'cHostPlatformString :: String'                               >> $@
	@echo 'cHostPlatformString = HostPlatform_NAME'                     >> $@
	@echo 'cTargetPlatformString :: String'                             >> $@
	@echo 'cTargetPlatformString = TargetPlatform_NAME'                 >> $@
	@echo                                                               >> $@
	@echo 'cProjectName          :: String'                             >> $@
	@echo 'cProjectName          = "$(ProjectName)"'                    >> $@
	@echo 'cProjectGitCommitId   :: String'				    >> $@
	@echo 'cProjectGitCommitId   = "$(ProjectGitCommitId)"'		    >> $@
	@echo 'cProjectVersion       :: String'                             >> $@
	@echo 'cProjectVersion       = "$(ProjectVersion)"'                 >> $@
	@echo 'cProjectVersionInt    :: String'                             >> $@
	@echo 'cProjectVersionInt    = "$(ProjectVersionInt)"'              >> $@
	@echo 'cProjectPatchLevel    :: String'                             >> $@
	@echo 'cProjectPatchLevel    = "$(ProjectPatchLevel)"'              >> $@
	@echo 'cProjectPatchLevel1   :: String'                             >> $@
	@echo 'cProjectPatchLevel1   = "$(ProjectPatchLevel1)"'             >> $@
	@echo 'cProjectPatchLevel2   :: String'                             >> $@
	@echo 'cProjectPatchLevel2   = "$(ProjectPatchLevel2)"'             >> $@
	@echo 'cBooterVersion        :: String'                             >> $@
	@echo 'cBooterVersion        = "$(GhcVersion)"'                     >> $@
	@echo 'cStage                :: String'                             >> $@
	@echo 'cStage                = show (STAGE :: Int)'                 >> $@
	@echo 'cIntegerLibrary       :: String'                             >> $@
	@echo 'cIntegerLibrary       = "$(INTEGER_LIBRARY)"'                >> $@
	@echo 'cIntegerLibraryType   :: IntegerLibrary'                     >> $@
ifeq "$(INTEGER_LIBRARY)" "integer-gmp"
	@echo 'cIntegerLibraryType   = IntegerGMP'                          >> $@
else ifeq "$(INTEGER_LIBRARY)" "integer-simple"
	@echo 'cIntegerLibraryType   = IntegerSimple'                       >> $@
else ifneq "$(CLEANING)" "YES"
$(error Unknown integer library)
endif
	@echo 'cSupportsSplitObjs    :: String'                             >> $@
	@echo 'cSupportsSplitObjs    = "$(SupportsSplitObjs)"'              >> $@
	@echo 'cGhcWithInterpreter   :: String'                             >> $@
	@echo 'cGhcWithInterpreter   = "$(GhcWithInterpreter)"'             >> $@
	@echo 'cGhcWithNativeCodeGen :: String'                             >> $@
	@echo 'cGhcWithNativeCodeGen = "$(GhcWithNativeCodeGen)"'           >> $@
	@echo 'cGhcWithSMP           :: String'                             >> $@
	@echo 'cGhcWithSMP           = "$(GhcWithSMP)"'                     >> $@
	@echo 'cGhcRTSWays           :: String'                             >> $@
	@echo 'cGhcRTSWays           = "$(GhcRTSWays)"'                     >> $@
	@echo 'cGhcEnableTablesNextToCode :: String'                        >> $@
	@echo 'cGhcEnableTablesNextToCode = "$(GhcEnableTablesNextToCode)"' >> $@
	@echo 'cLeadingUnderscore    :: String'                             >> $@
	@echo 'cLeadingUnderscore    = "$(LeadingUnderscore)"'              >> $@
	@echo 'cGHC_UNLIT_PGM        :: String'                             >> $@
	@echo 'cGHC_UNLIT_PGM        = "$(utils/unlit_dist_PROG)"'          >> $@
	@echo 'cGHC_SPLIT_PGM        :: String'                             >> $@
	@echo 'cGHC_SPLIT_PGM        = "$(driver/split_dist_PROG)"'         >> $@
	@echo 'cLibFFI               :: Bool'                               >> $@
ifeq "$(UseLibFFIForAdjustors)" "YES"
	@echo 'cLibFFI               = True'                                >> $@
else
	@echo 'cLibFFI               = False'                               >> $@
endif
# Note that GhcThreaded just reflects the Makefile variable setting.
# In particular, the stage1 compiler is never actually compiled with
# -threaded, but it will nevertheless have cGhcThreaded = True.
# The "+RTS --info" output will show what RTS GHC is really using.
	@echo 'cGhcThreaded :: Bool'                                        >> $@
ifeq "$(GhcThreaded)" "YES"
	@echo 'cGhcThreaded = True'                                         >> $@
else
	@echo 'cGhcThreaded = False'                                        >> $@
endif
	@echo 'cGhcDebugged :: Bool'                                        >> $@
ifeq "$(GhcDebugged)" "YES"
	@echo 'cGhcDebugged = True'                                         >> $@
else
	@echo 'cGhcDebugged = False'                                        >> $@
endif
	@echo done.

# -----------------------------------------------------------------------------
# Create platform includes

# Here we generate a little header file containing CPP symbols that GHC
# uses to determine which platform it is building on/for.  The platforms
# can differ between stage1 and stage2 if we're cross-compiling, so we
# need one of these header files per stage.

PLATFORM_H = ghc_boot_platform.h

compiler/stage1/$(PLATFORM_H) : mk/config.mk mk/project.mk | $$(dir $$@)/.
	$(call removeFiles,$@)
	@echo "Creating $@..."
	@echo "#ifndef __PLATFORM_H__"                           >> $@
	@echo "#define __PLATFORM_H__"                           >> $@
	@echo                                                    >> $@
	@echo "#define BuildPlatform_NAME  \"$(BUILDPLATFORM)\""  >> $@
	@echo "#define HostPlatform_NAME   \"$(HOSTPLATFORM)\""   >> $@
	@echo "#define TargetPlatform_NAME \"$(TARGETPLATFORM)\"" >> $@
	@echo                                                     >> $@
	@echo "#define $(BuildPlatform_CPP)_BUILD 1"              >> $@
	@echo "#define $(HostPlatform_CPP)_HOST 1"                >> $@
	@echo "#define $(TargetPlatform_CPP)_TARGET 1"            >> $@
	@echo                                                     >> $@
	@echo "#define $(BuildArch_CPP)_BUILD_ARCH 1"             >> $@
	@echo "#define $(HostArch_CPP)_HOST_ARCH 1"               >> $@
	@echo "#define $(TargetArch_CPP)_TARGET_ARCH 1"           >> $@
	@echo "#define BUILD_ARCH \"$(BuildArch_CPP)\""           >> $@
	@echo "#define HOST_ARCH \"$(HostArch_CPP)\""             >> $@
	@echo "#define TARGET_ARCH \"$(TargetArch_CPP)\""         >> $@
	@echo                                                     >> $@
	@echo "#define $(BuildOS_CPP)_BUILD_OS 1"                 >> $@
	@echo "#define $(HostOS_CPP)_HOST_OS 1"                   >> $@
	@echo "#define $(TargetOS_CPP)_TARGET_OS 1"               >> $@
	@echo "#define BUILD_OS \"$(BuildOS_CPP)\""               >> $@
	@echo "#define HOST_OS \"$(HostOS_CPP)\""                 >> $@
	@echo "#define TARGET_OS \"$(TargetOS_CPP)\""             >> $@
ifeq "$(TargetOS_CPP)" "irix"
	@echo "#ifndef $(IRIX_MAJOR)_TARGET_OS"                   >> $@
	@echo "#define $(IRIX_MAJOR)_TARGET_OS 1"                 >> $@
	@echo "#endif"                                            >> $@
endif
	@echo                                                     >> $@
	@echo "#define $(BuildVendor_CPP)_BUILD_VENDOR 1"         >> $@
	@echo "#define $(HostVendor_CPP)_HOST_VENDOR 1"           >> $@
	@echo "#define $(TargetVendor_CPP)_TARGET_VENDOR  1"      >> $@
	@echo "#define BUILD_VENDOR \"$(BuildVendor_CPP)\""       >> $@
	@echo "#define HOST_VENDOR \"$(HostVendor_CPP)\""         >> $@
	@echo "#define TARGET_VENDOR \"$(TargetVendor_CPP)\""     >> $@
	@echo                                                     >> $@
	@echo "#endif /* __PLATFORM_H__ */"                       >> $@
	@echo "Done."

# For stage2 and above, the BUILD platform is the HOST of stage1, and
# the HOST platform is the TARGET of stage1.  The TARGET remains the same
# (stage1 is the cross-compiler, not stage2).
compiler/stage2/$(PLATFORM_H) : mk/config.mk mk/project.mk | $$(dir $$@)/.
	$(call removeFiles,$@)
	@echo "Creating $@..."
	@echo "#ifndef __PLATFORM_H__"                            >> $@
	@echo "#define __PLATFORM_H__"                            >> $@
	@echo                                                     >> $@
	@echo "#define BuildPlatform_NAME  \"$(HOSTPLATFORM)\""   >> $@
	@echo "#define HostPlatform_NAME   \"$(TARGETPLATFORM)\"" >> $@
	@echo "#define TargetPlatform_NAME \"$(TARGETPLATFORM)\"" >> $@
	@echo                                                     >> $@
	@echo "#define $(HostPlatform_CPP)_BUILD 1"               >> $@
	@echo "#define $(TargetPlatform_CPP)_HOST 1"              >> $@
	@echo "#define $(TargetPlatform_CPP)_TARGET 1"            >> $@
	@echo                                                     >> $@
	@echo "#define $(HostArch_CPP)_BUILD_ARCH 1"              >> $@
	@echo "#define $(TargetArch_CPP)_HOST_ARCH 1"             >> $@
	@echo "#define $(TargetArch_CPP)_TARGET_ARCH 1"           >> $@
	@echo "#define BUILD_ARCH \"$(HostArch_CPP)\""            >> $@
	@echo "#define HOST_ARCH \"$(TargetArch_CPP)\""           >> $@
	@echo "#define TARGET_ARCH \"$(TargetArch_CPP)\""         >> $@
	@echo                                                     >> $@
	@echo "#define $(HostOS_CPP)_BUILD_OS 1"                  >> $@
	@echo "#define $(TargetOS_CPP)_HOST_OS 1"                 >> $@
	@echo "#define $(TargetOS_CPP)_TARGET_OS 1"               >> $@
	@echo "#define BUILD_OS \"$(HostOS_CPP)\""                >> $@
	@echo "#define HOST_OS \"$(TargetOS_CPP)\""               >> $@
	@echo "#define TARGET_OS \"$(TargetOS_CPP)\""             >> $@
ifeq "$(TargetOS_CPP)" "irix"
	@echo "#ifndef $(IRIX_MAJOR)_TARGET_OS"                   >> $@
	@echo "#define $(IRIX_MAJOR)_TARGET_OS 1"                 >> $@
	@echo "#endif"                                            >> $@
endif
	@echo                                                     >> $@
	@echo "#define $(HostVendor_CPP)_BUILD_VENDOR 1"          >> $@
	@echo "#define $(TargetVendor_CPP)_HOST_VENDOR 1"         >> $@
	@echo "#define $(TargetVendor_CPP)_TARGET_VENDOR  1"      >> $@
	@echo "#define BUILD_VENDOR \"$(HostVendor_CPP)\""        >> $@
	@echo "#define HOST_VENDOR \"$(TargetVendor_CPP)\""       >> $@
	@echo "#define TARGET_VENDOR \"$(TargetVendor_CPP)\""     >> $@
	@echo                                                     >> $@
	@echo "#endif /* __PLATFORM_H__ */"                       >> $@
	@echo "Done."

compiler/stage3/$(PLATFORM_H) : compiler/stage2/$(PLATFORM_H)
	"$(CP)" $< $@

# ----------------------------------------------------------------------------
#		Generate supporting stuff for prelude/PrimOp.lhs
#		from prelude/primops.txt

PRIMOP_BITS_NAMES = primop-data-decl.hs-incl        \
                    primop-tag.hs-incl              \
                    primop-list.hs-incl             \
                    primop-has-side-effects.hs-incl \
                    primop-out-of-line.hs-incl      \
                    primop-commutable.hs-incl       \
                    primop-code-size.hs-incl        \
                    primop-can-fail.hs-incl         \
                    primop-strictness.hs-incl       \
                    primop-fixity.hs-incl           \
                    primop-primop-info.hs-incl      \
                    primop-vector-uniques.hs-incl   \
                    primop-vector-tys.hs-incl       \
                    primop-vector-tys-exports.hs-incl \
                    primop-vector-tycons.hs-incl

PRIMOP_BITS_STAGE1 = $(addprefix compiler/stage1/build/,$(PRIMOP_BITS_NAMES))
PRIMOP_BITS_STAGE2 = $(addprefix compiler/stage2/build/,$(PRIMOP_BITS_NAMES))
PRIMOP_BITS_STAGE3 = $(addprefix compiler/stage3/build/,$(PRIMOP_BITS_NAMES))

compiler_CPP_OPTS += $(addprefix -I,$(GHC_INCLUDE_DIRS))
compiler_CPP_OPTS += ${GhcCppOpts}

define preprocessCompilerFiles
# $0 = stage
compiler/stage$1/build/primops.txt: compiler/prelude/primops.txt.pp compiler/stage$1/$$(PLATFORM_H)
	$$(HS_CPP) -P $$(compiler_CPP_OPTS) -Icompiler/stage$1 -x c $$< | grep -v '^#pragma GCC' > $$@

compiler/stage$1/build/primop-data-decl.hs-incl: compiler/stage$1/build/primops.txt $$$$(genprimopcode_INPLACE)
	"$$(genprimopcode_INPLACE)" --data-decl          < $$< > $$@
compiler/stage$1/build/primop-tag.hs-incl: compiler/stage$1/build/primops.txt $$$$(genprimopcode_INPLACE)
	"$$(genprimopcode_INPLACE)" --primop-tag         < $$< > $$@
compiler/stage$1/build/primop-list.hs-incl: compiler/stage$1/build/primops.txt $$$$(genprimopcode_INPLACE)
	"$$(genprimopcode_INPLACE)" --primop-list        < $$< > $$@
compiler/stage$1/build/primop-has-side-effects.hs-incl: compiler/stage$1/build/primops.txt $$$$(genprimopcode_INPLACE)
	"$$(genprimopcode_INPLACE)" --has-side-effects   < $$< > $$@
compiler/stage$1/build/primop-out-of-line.hs-incl: compiler/stage$1/build/primops.txt $$$$(genprimopcode_INPLACE)
	"$$(genprimopcode_INPLACE)" --out-of-line        < $$< > $$@
compiler/stage$1/build/primop-commutable.hs-incl: compiler/stage$1/build/primops.txt $$$$(genprimopcode_INPLACE)
	"$$(genprimopcode_INPLACE)" --commutable         < $$< > $$@
compiler/stage$1/build/primop-code-size.hs-incl: compiler/stage$1/build/primops.txt $$$$(genprimopcode_INPLACE)
	"$$(genprimopcode_INPLACE)" --code-size          < $$< > $$@
compiler/stage$1/build/primop-can-fail.hs-incl: compiler/stage$1/build/primops.txt $$$$(genprimopcode_INPLACE)
	"$$(genprimopcode_INPLACE)" --can-fail           < $$< > $$@
compiler/stage$1/build/primop-strictness.hs-incl: compiler/stage$1/build/primops.txt $$$$(genprimopcode_INPLACE)
	"$$(genprimopcode_INPLACE)" --strictness         < $$< > $$@
compiler/stage$1/build/primop-fixity.hs-incl: compiler/stage$1/build/primops.txt $$$$(genprimopcode_INPLACE)
	"$$(genprimopcode_INPLACE)" --fixity             < $$< > $$@
compiler/stage$1/build/primop-primop-info.hs-incl: compiler/stage$1/build/primops.txt $$$$(genprimopcode_INPLACE)
	"$$(genprimopcode_INPLACE)" --primop-primop-info < $$< > $$@
compiler/stage$1/build/primop-vector-uniques.hs-incl: compiler/stage$1/build/primops.txt $$$$(genprimopcode_INPLACE)
	"$$(genprimopcode_INPLACE)" --primop-vector-uniques     < $$< > $$@
compiler/stage$1/build/primop-vector-tys.hs-incl: compiler/stage$1/build/primops.txt $$$$(genprimopcode_INPLACE)
	"$$(genprimopcode_INPLACE)" --primop-vector-tys         < $$< > $$@
compiler/stage$1/build/primop-vector-tys-exports.hs-incl: compiler/stage$1/build/primops.txt $$$$(genprimopcode_INPLACE)
	"$$(genprimopcode_INPLACE)" --primop-vector-tys-exports < $$< > $$@
compiler/stage$1/build/primop-vector-tycons.hs-incl: compiler/stage$1/build/primops.txt $$$$(genprimopcode_INPLACE)
	"$$(genprimopcode_INPLACE)" --primop-vector-tycons      < $$< > $$@

# Usages aren't used any more; but the generator
# can still generate them if we want them back
compiler/stage$1/build/primop-usage.hs-incl: compiler/stage$1/build/primops.txt $$$$(genprimopcode_INPLACE)
	"$$(genprimopcode_INPLACE)" --usage              < $$< > $$@

endef

$(eval $(call preprocessCompilerFiles,1))
$(eval $(call preprocessCompilerFiles,2))
$(eval $(call preprocessCompilerFiles,3))

# -----------------------------------------------------------------------------
# Configuration

compiler_stage1_CONFIGURE_OPTS += --flags=stage1
compiler_stage2_CONFIGURE_OPTS += --flags=stage2
compiler_stage3_CONFIGURE_OPTS += --flags=stage3

ifeq "$(GhcThreaded)" "YES"
# We pass THREADED_RTS to the stage2 C files so that cbits/genSym.c will bring
# the threaded version of atomic_inc() into scope.
compiler_stage2_CONFIGURE_OPTS += --ghc-option=-optc-DTHREADED_RTS
endif

ifeq "$(GhcWithNativeCodeGen)" "YES"
compiler_stage1_CONFIGURE_OPTS += --flags=ncg
compiler_stage2_CONFIGURE_OPTS += --flags=ncg
endif

ifeq "$(GhcWithInterpreter)" "YES"
compiler_stage2_CONFIGURE_OPTS += --flags=ghci

ifeq "$(GhcEnableTablesNextToCode) $(GhcUnregisterised)" "YES NO"
# Should GHCI be building info tables in the TABLES_NEXT_TO_CODE style
# or not?
# XXX This should logically be a CPP option, but there doesn't seem to
# be a flag for that
compiler_stage2_CONFIGURE_OPTS += --ghc-option=-DGHCI_TABLES_NEXT_TO_CODE
endif

# Should the debugger commands be enabled?
ifeq "$(GhciWithDebugger)" "YES"
compiler_stage2_CONFIGURE_OPTS += --ghc-option=-DDEBUGGER
endif

endif

ifeq "$(TargetOS_CPP)" "openbsd"
compiler_CONFIGURE_OPTS += --ld-options=-E
endif

ifeq "$(GhcUnregisterised)" "NO"
else
compiler_CONFIGURE_OPTS += --ghc-option=-DNO_REGS
endif

ifneq "$(GhcWithSMP)" "YES"
compiler_CONFIGURE_OPTS += --ghc-option=-DNOSMP
compiler_CONFIGURE_OPTS += --ghc-option=-optc-DNOSMP
endif

# Careful optimisation of the parser: we don't want to throw everything
# at it, because that takes too long and doesn't buy much, but we do want
# to inline certain key external functions, so we instruct GHC not to
# throw away inlinings as it would normally do in -O0 mode.
compiler/stage1/build/Parser_HC_OPTS += -O0 -fno-ignore-interface-pragmas
# If we're bootstrapping the compiler during stage2, or we're being
# built by a GHC whose version is > 7.8, we need -fcmm-sink to be
# passed to the compiler. This is required on x86 to avoid the
# register allocator running out of stack slots when compiling this
# module with -fPIC -dynamic.
# See #8182 for all the details
ifeq "$(CMM_SINK_BOOTSTRAP_IS_NEEDED)" "YES"
compiler/stage1/build/Parser_HC_OPTS += -fcmm-sink
endif
# We also pass -fcmm-sink to every stage != 1
compiler/stage2/build/Parser_HC_OPTS += -O0 -fno-ignore-interface-pragmas -fcmm-sink
compiler/stage3/build/Parser_HC_OPTS += -O0 -fno-ignore-interface-pragmas -fcmm-sink


ifeq "$(GhcProfiled)" "YES"
# If we're profiling GHC then we want SCCs.  However, adding -auto-all
# everywhere tends to give a hard-to-read profile, and adds lots of
# overhead.  A better approach is to proceed top-down; identify the
# parts of the compiler of interest, and then add further cost centres
# as necessary.  Turn on -fprof-auto for individual modules like this:

# compiler/main/DriverPipeline_HC_OPTS += -fprof-auto
compiler/main/GhcMake_HC_OPTS        += -fprof-auto
compiler/main/GHC_HC_OPTS            += -fprof-auto

# or alternatively add {-# OPTIONS_GHC -fprof-auto #-} to the top of
# modules you're interested in.

# We seem to still build the vanilla libraries even if we say
# --disable-library-vanilla, but installation then fails, as Cabal
# doesn't copy the vanilla .hi files, but ghc-pkg complains about
# their absence when we register the package. So for now, we just
# leave the vanilla libraries enabled.
# compiler_stage2_CONFIGURE_OPTS += --disable-library-vanilla
compiler_stage2_CONFIGURE_OPTS += --ghc-pkg-option=--force
endif

compiler_stage3_CONFIGURE_OPTS := $(compiler_stage2_CONFIGURE_OPTS)

compiler_stage1_CONFIGURE_OPTS += --ghc-option=-DSTAGE=1
compiler_stage2_CONFIGURE_OPTS += --ghc-option=-DSTAGE=2
compiler_stage3_CONFIGURE_OPTS += --ghc-option=-DSTAGE=3
compiler_stage2_HADDOCK_OPTS += --optghc=-DSTAGE=2

compiler/stage1/package-data.mk : compiler/ghc.mk
compiler/stage2/package-data.mk : compiler/ghc.mk
compiler/stage3/package-data.mk : compiler/ghc.mk

# -----------------------------------------------------------------------------
# And build the package

compiler_PACKAGE = ghc

# Note [fiddle-stage1-version]
# The version of the GHC package changes every day, since the
# patchlevel is the current date.  We don't want to force
# recompilation of the entire compiler when this happens, so for stage
# 1 we omit the patchlevel from the version number.  For stage 2 we
# have to include the patchlevel since this is the package we install,
# however.
#
# Note: we also have to tweak the version number of the package itself
# when it gets registered; see Note [munge-stage1-package-config]
# below.
# The ProjectPatchLevel > 20000000 iff it's a date. If it's e.g. 6.12.1
# then we don't want to remove it
ifneq "$(CLEANING)" "YES"
ifeq "$(shell [ $(ProjectPatchLevel) -gt 20000000 ] && echo YES)" "YES"
compiler_stage1_VERSION_MUNGED = YES
endif
endif

ifeq "$(compiler_stage1_VERSION_MUNGED)" "YES"
compiler_stage1_MUNGED_VERSION = $(subst .$(ProjectPatchLevel),,$(ProjectVersion))
define compiler_PACKAGE_MAGIC
compiler_stage1_VERSION = $(compiler_stage1_MUNGED_VERSION)
compiler_stage1_PACKAGE_KEY = $(subst .$(ProjectPatchLevel),,$(compiler_stage1_PACKAGE_KEY))
compiler_stage1_LIB_NAME = $(subst .$(ProjectPatchLevel),,$(compiler_stage1_LIB_NAME))
endef

# NB: the PACKAGE_KEY munging has no effect for new-style package keys
# (which indeed, have nothing version like in them, but are important for
# old-style package keys which do.)  The subst operation is idempotent, so
# as long as we do it at least once we should be good.

# Don't register the non-munged package
compiler_stage1_REGISTER_PACKAGE = NO

endif

# Don't do splitting for the GHC package, it takes too long and
# there's not much benefit.
compiler_stage1_SplitObjs = NO
compiler_stage2_SplitObjs = NO
compiler_stage3_SplitObjs = NO

# There are too many symbols in the ghc package for a Windows DLL.
# We therefore need to split some of the modules off into a separate
# DLL. This clump are the modules reachable from DynFlags:
compiler_stage2_dll0_START_MODULE = DynFlags
compiler_stage2_dll0_MODULES = \
	Annotations \
	ApiAnnotation \
	Avail \
	Bag \
	BasicTypes \
	Binary \
	BooleanFormula \
	BreakArray \
	BufWrite \
	Class \
	CmdLineParser \
	CmmType \
	CoAxiom \
	ConLike \
	Coercion \
	Config \
	Constants \
	CoreArity \
	CoreFVs \
	CoreSubst \
	CoreSyn \
	CoreTidy \
	CoreUnfold \
	CoreUtils \
	CoreSeq \
	CoreStats \
	CostCentre \
	Ctype \
	DataCon \
	Demand \
	Digraph \
	DriverPhases \
	DynFlags \
	Encoding \
	ErrUtils \
	Exception \
	FamInstEnv \
	FastFunctions \
	FastMutInt \
	FastString \
<<<<<<< HEAD
	FastStringEnv \
	FastTypes \
	FieldLabel \
=======
>>>>>>> a52db231
	Fingerprint \
	FiniteMap \
	ForeignCall \
	Hooks \
	HsBinds \
	HsDecls \
	HsDoc \
	HsExpr \
	HsImpExp \
	HsLit \
	PlaceHolder \
	HsPat \
	HsSyn \
	HsTypes \
	HsUtils \
	HscTypes \
	IOEnv \
	Id \
	IdInfo \
	IfaceSyn \
	IfaceType \
	InstEnv \
	Kind \
	Lexeme \
	Lexer \
	ListSetOps \
	Literal \
	Maybes \
	MkCore \
	MkId \
	Module \
	MonadUtils \
	Name \
	NameEnv \
	NameSet \
	OccName \
	OccurAnal \
	OptCoercion \
	OrdList \
	Outputable \
	PackageConfig \
	Packages \
	Pair \
	Panic \
	PatSyn \
	PipelineMonad \
	Platform \
	PlatformConstants \
	PprCore \
	PrelNames \
	PrelRules \
	Pretty \
	PrimOp \
	RdrName \
	Rules \
	Serialized \
	SrcLoc \
	StaticFlags \
	StringBuffer \
	TcEvidence \
	TcRnTypes \
	TcType \
	TrieMap \
	TyCon \
	Type \
	TypeRep \
	TysPrim \
	TysWiredIn \
	Unify \
	UniqFM \
	UniqSet \
	UniqSupply \
	Unique \
	Util \
	Var \
	VarEnv \
	VarSet

ifeq "$(GhcWithInterpreter)" "YES"
# These files are reacheable from DynFlags
# only by GHCi-enabled code (see #9552)
compiler_stage2_dll0_MODULES += \
	Bitmap \
	BlockId \
	ByteCodeAsm \
	ByteCodeInstr \
	ByteCodeItbls \
	CLabel \
	Cmm \
	CmmCallConv \
	CmmExpr \
	CmmInfo \
	CmmMachOp \
	CmmNode \
	CmmSwitch \
	CmmUtils \
	CodeGen.Platform \
	CodeGen.Platform.ARM \
	CodeGen.Platform.ARM64 \
	CodeGen.Platform.NoRegs \
	CodeGen.Platform.PPC \
	CodeGen.Platform.PPC_Darwin \
	CodeGen.Platform.SPARC \
	CodeGen.Platform.X86 \
	CodeGen.Platform.X86_64 \
	Hoopl \
	Hoopl.Dataflow \
	InteractiveEvalTypes \
	MkGraph \
	PprCmm \
	PprCmmDecl \
	PprCmmExpr \
	Reg \
	RegClass \
	SMRep \
	StgCmmArgRep \
	StgCmmClosure \
	StgCmmEnv \
	StgCmmLayout \
	StgCmmMonad \
	StgCmmProf \
	StgCmmTicky \
	StgCmmUtils \
	StgSyn \
	Stream
endif

compiler_stage2_dll0_HS_OBJS = \
    $(patsubst %,compiler/stage2/build/%.$(dyn_osuf),$(subst .,/,$(compiler_stage2_dll0_MODULES)))

# if stage is set to something other than "1" or "", disable stage 1
# See Note [Stage1Only vs stage=1] in mk/config.mk.in.
ifneq "$(filter-out 1,$(stage))" ""
compiler_stage1_NOT_NEEDED = YES
endif
# if stage is set to something other than "2" or "", disable stage 2
ifneq "$(filter-out 2,$(stage))" ""
compiler_stage2_NOT_NEEDED = YES
endif
# stage 3 has to be requested explicitly with stage=3
ifneq "$(stage)" "3"
compiler_stage3_NOT_NEEDED = YES
endif
$(eval $(call build-package,compiler,stage1,0))
$(eval $(call build-package,compiler,stage2,1))
$(eval $(call build-package,compiler,stage3,2))

# We only want to turn keepCAFs on if we will be loading dynamic
# Haskell libraries with GHCi. We therefore filter the object file
# out for non-dynamic ways.
define keepCAFsForGHCiDynOnly
# $1 = stage
# $2 = way
ifeq "$$(findstring dyn, $1)" ""
compiler_stage$1_$2_C_OBJS := $$(filter-out %/keepCAFsForGHCi.o,$$(compiler_stage$1_$2_C_OBJS))
endif
endef
$(foreach w,$(compiler_stage1_WAYS),$(eval $(call keepCAFsForGHCiDynOnly,1,$w)))
$(foreach w,$(compiler_stage2_WAYS),$(eval $(call keepCAFsForGHCiDynOnly,2,$w)))
$(foreach w,$(compiler_stage3_WAYS),$(eval $(call keepCAFsForGHCiDynOnly,3,$w)))

# after build-package, because that adds --enable-library-for-ghci
# to compiler_stage*_CONFIGURE_OPTS:
# We don't build the GHCi library for the ghc package. We can load it
# the .a file instead, and as object splitting isn't on for the ghc
# package this isn't much slower.However, not building the package saves
# a significant chunk of disk space.
compiler_stage1_CONFIGURE_OPTS += --disable-library-for-ghci
compiler_stage2_CONFIGURE_OPTS += --disable-library-for-ghci
compiler_stage3_CONFIGURE_OPTS += --disable-library-for-ghci

# after build-package, because that sets compiler_stage1_HC_OPTS:
ifeq "$(V)" "0"
compiler_stage1_HC_OPTS += $(filter-out -Rghc-timing,$(GhcHcOpts)) $(GhcStage1HcOpts)
compiler_stage2_HC_OPTS += $(filter-out -Rghc-timing,$(GhcHcOpts)) $(GhcStage2HcOpts)
compiler_stage3_HC_OPTS += $(filter-out -Rghc-timing,$(GhcHcOpts)) $(GhcStage3HcOpts)
else
compiler_stage1_HC_OPTS += $(GhcHcOpts) $(GhcStage1HcOpts)
compiler_stage2_HC_OPTS += $(GhcHcOpts) $(GhcStage2HcOpts)
compiler_stage3_HC_OPTS += $(GhcHcOpts) $(GhcStage3HcOpts)
endif

ifneq "$(BINDIST)" "YES"

compiler_stage2_TAGS_HC_OPTS = -package ghc
$(eval $(call tags-package,compiler,stage2))

$(compiler_stage1_depfile_haskell) : compiler/stage1/$(PLATFORM_H)
$(compiler_stage2_depfile_haskell) : compiler/stage2/$(PLATFORM_H)
$(compiler_stage3_depfile_haskell) : compiler/stage3/$(PLATFORM_H)

COMPILER_INCLUDES_DEPS += $(includes_H_CONFIG)
COMPILER_INCLUDES_DEPS += $(includes_H_PLATFORM)
COMPILER_INCLUDES_DEPS += $(includes_GHCCONSTANTS)
COMPILER_INCLUDES_DEPS += $(includes_GHCCONSTANTS_HASKELL_TYPE)
COMPILER_INCLUDES_DEPS += $(includes_GHCCONSTANTS_HASKELL_WRAPPERS)
COMPILER_INCLUDES_DEPS += $(includes_GHCCONSTANTS_HASKELL_EXPORTS)
COMPILER_INCLUDES_DEPS += $(includes_DERIVEDCONSTANTS)

$(compiler_stage1_depfile_haskell) : $(COMPILER_INCLUDES_DEPS) $(PRIMOP_BITS_STAGE1)
$(compiler_stage2_depfile_haskell) : $(COMPILER_INCLUDES_DEPS) $(PRIMOP_BITS_STAGE2)
$(compiler_stage3_depfile_haskell) : $(COMPILER_INCLUDES_DEPS) $(PRIMOP_BITS_STAGE3)

$(foreach way,$(compiler_stage1_WAYS),\
      compiler/stage1/build/PrimOp.$($(way)_osuf)) : $(PRIMOP_BITS_STAGE1)
$(foreach way,$(compiler_stage2_WAYS),\
      compiler/stage2/build/PrimOp.$($(way)_osuf)) : $(PRIMOP_BITS_STAGE2)
$(foreach way,$(compiler_stage3_WAYS),\
      compiler/stage3/build/PrimOp.$($(way)_osuf)) : $(PRIMOP_BITS_STAGE3)


# GHC itself doesn't know about the above dependencies, so we have to
# switch off the recompilation checker for that module:
compiler/prelude/PrimOp_HC_OPTS  += -fforce-recomp

ifeq "$(DYNAMIC_GHC_PROGRAMS)" "YES"
compiler/utils/Util_HC_OPTS += -DDYNAMIC_GHC_PROGRAMS
endif

# LibFFI.hs #includes ffi.h
ifneq "$(UseSystemLibFFI)" "YES"
compiler/stage2/build/LibFFI.hs : $(libffi_HEADERS)
endif

# Note [munge-stage1-package-config]
# Strip the date/patchlevel from the version of stage1.  See Note
# [fiddle-stage1-version] above.
# NB: The sed expression for hs-libraries is a bit weird to be POSIX-compliant.
ifeq "$(compiler_stage1_VERSION_MUNGED)" "YES"
compiler/stage1/inplace-pkg-config-munged: compiler/stage1/inplace-pkg-config
	sed -e 's/^\(version: .*\)\.$(ProjectPatchLevel)$$/\1/' \
	    -e 's/^\(id: .*\)\.$(ProjectPatchLevel)$$/\1/' \
	    -e 's/^\(hs-libraries: HSghc-.*\)\.$(ProjectPatchLevel)\(-[A-Za-z0-9][A-Za-z0-9]*\)*$$/\1\2/' \
	  < $< > $@
	"$(compiler_stage1_GHC_PKG)" update --force $(compiler_stage1_GHC_PKG_OPTS) $@

# We need to make sure the munged config is in the database before we
# try to configure ghc-bin
ghc/stage1/package-data.mk : compiler/stage1/inplace-pkg-config-munged
endif

endif
<|MERGE_RESOLUTION|>--- conflicted
+++ resolved
@@ -506,12 +506,8 @@
 	FastFunctions \
 	FastMutInt \
 	FastString \
-<<<<<<< HEAD
 	FastStringEnv \
-	FastTypes \
 	FieldLabel \
-=======
->>>>>>> a52db231
 	Fingerprint \
 	FiniteMap \
 	ForeignCall \
