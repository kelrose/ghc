--- conflicted
+++ resolved
@@ -67,7 +67,7 @@
 import TysPrim( funTyConName )
 import Type
 import TysWiredIn
-import PrelNames
+import PrelNames( ipClassName )
 import HsDoc
 import BasicTypes
 import SrcLoc
@@ -801,7 +801,6 @@
 
 splitHsFunType other = ([], other)
 
-<<<<<<< HEAD
 -- Get some string from a type, to be used to construct a dictionary
 -- function name (like getDFunTyKey in TcType, but for HsTypes)
 getDFunHsTypeKey :: HsType RdrName -> String
@@ -826,18 +825,15 @@
 getDFunHsTypeKey (HsExplicitTupleTy {}) = occNameString (getOccName unitTyCon)
 getDFunHsTypeKey (HsTyLit x)            = getDFunHsTyLitKey x
 getDFunHsTypeKey (HsWrapTy _ ty)        = getDFunHsTypeKey ty
-getDFunHsTypeKey (HsWildcardTy {})      = "wildcard"
-getDFunHsTypeKey (HsNamedWildcardTy {}) = "wildcard"
+getDFunHsTypeKey (HsWildCardTy {})      = "wildcard"
 
 getDFunHsTyLitKey :: HsTyLit -> String
 getDFunHsTyLitKey (HsNumTy _ n) = show n
 getDFunHsTyLitKey (HsStrTy _ n) = show n
 
-=======
 ignoreParens :: LHsType name -> LHsType name
 ignoreParens (L _ (HsParTy ty)) = ignoreParens ty
 ignoreParens ty                 = ty
->>>>>>> 0a086c82
 
 {-
 ************************************************************************
