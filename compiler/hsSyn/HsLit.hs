--- conflicted
+++ resolved
@@ -282,7 +282,7 @@
   (DataId x) => Data (HsLit x)
 
 deriving instance
-  (DataId p, DataId p) => Data (HsOverLit p)
+  (DataId p) => Data (HsOverLit p)
 
 deriving instance
   Data OverLitVal
@@ -305,7 +305,6 @@
   (HsDoublePrim _ x1) == (HsDoublePrim _ x2) = x1==x2
   _                   == _                   = False
 
-<<<<<<< HEAD
 -- Comparison operations are needed when grouping literals
 -- for compiling pattern-matching (module MatchLit)
 instance Eq (HsOverLit p) where
@@ -318,16 +317,6 @@
   _                   == _                   = False
 
 -- ------------------------------------
-=======
--- | Haskell Overloaded Literal
-data HsOverLit p
-  = OverLit {
-        ol_val :: OverLitVal,
-        ol_rebindable :: PostRn p Bool, -- Note [ol_rebindable]
-        ol_witness :: HsExpr p,         -- Note [Overloaded literal witnesses]
-        ol_type :: PostTc p Type }
-deriving instance (DataId p) => Data (HsOverLit p)
->>>>>>> c6462ab0
 
 negateOverLitVal :: OverLitVal  -> OverLitVal
 negateOverLitVal (HsIntegral i)   = HsIntegral (negateIntegralLit i)
