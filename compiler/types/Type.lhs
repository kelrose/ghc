%
% (c) The University of Glasgow 2006
% (c) The GRASP/AQUA Project, Glasgow University, 1998
%

Type - public interface

\begin{code}
{-# OPTIONS_GHC -fno-warn-orphans #-}
{-# OPTIONS -fno-warn-tabs #-}
-- The above warning supression flag is a temporary kludge.
-- While working on this module you are encouraged to remove it and
-- detab the module (please do the detabbing in a separate patch). See
--     http://hackage.haskell.org/trac/ghc/wiki/Commentary/CodingStyle#TabsvsSpaces
-- for details

-- | Main functions for manipulating types and type-related things
module Type (
	-- Note some of this is just re-exports from TyCon..

        -- * Main data types representing Types
	-- $type_classification

        -- $representation_types
        TyThing(..), Type, KindOrType, PredType, ThetaType,
        Var, TyVar, isTyVar,

        -- ** Constructing and deconstructing types
        mkTyVarTy, mkTyVarTys, getTyVar, getTyVar_maybe,

	mkAppTy, mkAppTys, mkNakedAppTys, splitAppTy, splitAppTys,
	splitAppTy_maybe, repSplitAppTy_maybe,

	mkFunTy, mkFunTys, splitFunTy, splitFunTy_maybe,
	splitFunTys, splitFunTysN,
	funResultTy, funArgTy, zipFunTys,

	mkTyConApp, mkTyConTy,
	tyConAppTyCon_maybe, tyConAppArgs_maybe, tyConAppTyCon, tyConAppArgs,
	splitTyConApp_maybe, splitTyConApp, tyConAppArgN,

        mkForAllTy, mkForAllTys, splitForAllTy_maybe, splitForAllTys,
        mkPiKinds, mkPiType, mkPiTypes,
	applyTy, applyTys, applyTysD, isForAllTy, dropForAlls,

        mkNumLitTy, isNumLitTy,
        mkStrLitTy, isStrLitTy,

<<<<<<< HEAD
	-- (Newtypes)
	newTyConInstRhs, carefullySplitNewType_maybe,

=======
        coAxNthLHS,
	
	-- (Newtypes)
	newTyConInstRhs, 
	
>>>>>>> 96ce0b02
	-- Pred types
        mkFamilyTyConApp,
	isDictLikeTy,
        mkEqPred, mkPrimEqPred,
        mkClassPred,
<<<<<<< HEAD
        noParenPred, isClassPred, isEqPred, isIPPred, isIPPred_maybe,
=======
        noParenPred, isClassPred, isEqPred, 
        isIPPred, isIPPred_maybe, isIPTyCon, isIPClass,
        
>>>>>>> 96ce0b02
        -- Deconstructing predicate types
        PredTree(..), classifyPredType,
        getClassPredTys, getClassPredTys_maybe,
        getEqPredTys, getEqPredTys_maybe,

	-- ** Common type constructors
        funTyCon,

        -- ** Predicates on types
        isTypeVar, isKindVar,
        isTyVarTy, isFunTy, isDictTy, isPredTy, isKindTy,

	-- (Lifting and boxity)
	isUnLiftedType, isUnboxedTupleType, isAlgType, isClosedAlgType,
	isPrimitiveType, isStrictType,

	-- * Main data types representing Kinds
	-- $kind_subtyping
        Kind, SimpleKind, MetaKindVar,

        -- ** Finding the kind of a type
        typeKind,

        -- ** Common Kinds and SuperKinds
        anyKind, liftedTypeKind, unliftedTypeKind, openTypeKind,
        constraintKind, superKind,

        -- ** Common Kind type constructors
        liftedTypeKindTyCon, openTypeKindTyCon, unliftedTypeKindTyCon,
        constraintKindTyCon, anyKindTyCon,

	-- * Type free variables
	tyVarsOfType, tyVarsOfTypes,
	expandTypeSynonyms,
	typeSize, varSetElemsKvsFirst,

	-- * Type comparison
<<<<<<< HEAD
        eqType, eqTypeX, eqTypes, cmpType, cmpTypes,
	eqPred, eqPredX, cmpPred, eqKind,
=======
        eqType, eqTypeX, eqTypes, cmpType, cmpTypes, 
	eqPred, eqPredX, cmpPred, eqKind, eqTyVarBndrs,
>>>>>>> 96ce0b02

	-- * Forcing evaluation of types
        seqType, seqTypes,

        -- * Other views onto Types
        coreView, tcView,

        UnaryType, RepType(..), flattenRepType, repType,

	-- * Type representation for the code generator
	typePrimRep, typeRepArity,

	-- * Main type substitution data types
	TvSubstEnv,	-- Representation widely visible
	TvSubst(..), 	-- Representation visible to a few friends

	-- ** Manipulating type substitutions
	emptyTvSubstEnv, emptyTvSubst,

	mkTvSubst, mkOpenTvSubst, zipOpenTvSubst, zipTopTvSubst, mkTopTvSubst, notElemTvSubst,
        getTvSubstEnv, setTvSubstEnv,
        zapTvSubstEnv, getTvInScope,
        extendTvInScope, extendTvInScopeList,
 	extendTvSubst, extendTvSubstList,
        isInScope, composeTvSubst, zipTyEnv,
        isEmptyTvSubst, unionTvSubst,

	-- ** Performing substitution on types and kinds
	substTy, substTys, substTyWith, substTysWith, substTheta,
        substTyVar, substTyVars, substTyVarBndr,
        cloneTyVarBndr, deShadowTy, lookupTyVar,
        substKiWith, substKisWith,

	-- * Pretty-printing
	pprType, pprParendType, pprTypeApp, pprTyThingCategory, pprTyThing,
        pprTvBndr, pprTvBndrs, pprForAll, pprSigmaType,
	pprEqPred, pprTheta, pprThetaArrowTy, pprClassPred,
        pprKind, pprParendKind, pprSourceTyCon,

        -- * Tidying type related things up for printing
        tidyType,      tidyTypes,
        tidyOpenType,  tidyOpenTypes,
        tidyOpenKind,
        tidyTyVarBndr, tidyTyVarBndrs, tidyFreeTyVars,
        tidyOpenTyVar, tidyOpenTyVars,
        tidyTyVarOcc,
        tidyTopType,
        tidyKind, 
    ) where

#include "HsVersions.h"

-- We import the representation and primitive functions from TypeRep.
-- Many things are reexported, but not the representation!

import Kind
import TypeRep

-- friends:
import Var
import VarEnv
import VarSet

import Class
import TyCon
import TysPrim
import {-# SOURCE #-} TysWiredIn ( eqTyCon, typeNatKind, typeSymbolKind )
import PrelNames ( eqTyConKey, ipClassNameKey, 
                   constraintKindTyConKey, liftedTypeKindTyConKey )
import CoAxiom

-- others
import Unique		( Unique, hasKey )
import BasicTypes	( Arity, RepArity )
import NameSet
import StaticFlags
import Util
import Outputable
import FastString

import Data.List        ( partition )
import Maybes		( orElse )
import Data.Maybe	( isJust )
import Control.Monad    ( guard )

infixr 3 `mkFunTy`	-- Associates to the right
\end{code}

\begin{code}
-- $type_classification
-- #type_classification#
-- 
-- Types are one of:
-- 
-- [Unboxed]            Iff its representation is other than a pointer
-- 			Unboxed types are also unlifted.
-- 
-- [Lifted]             Iff it has bottom as an element.
-- 			Closures always have lifted types: i.e. any
-- 			let-bound identifier in Core must have a lifted
-- 			type. Operationally, a lifted object is one that
-- 			can be entered.
-- 			Only lifted types may be unified with a type variable.
-- 
-- [Algebraic]          Iff it is a type with one or more constructors, whether
-- 			declared with @data@ or @newtype@.
-- 			An algebraic type is one that can be deconstructed
-- 			with a case expression. This is /not/ the same as
--			lifted types, because we also include unboxed
-- 			tuples in this classification.
-- 
-- [Data]               Iff it is a type declared with @data@, or a boxed tuple.
-- 
-- [Primitive]          Iff it is a built-in type that can't be expressed in Haskell.
-- 
-- Currently, all primitive types are unlifted, but that's not necessarily
-- the case: for example, @Int@ could be primitive.
-- 
-- Some primitive types are unboxed, such as @Int#@, whereas some are boxed
-- but unlifted (such as @ByteArray#@).  The only primitive types that we
-- classify as algebraic are the unboxed tuples.
-- 
-- Some examples of type classifications that may make this a bit clearer are:
-- 
-- @
-- Type         primitive       boxed           lifted          algebraic
-- -----------------------------------------------------------------------------
-- Int#         Yes             No              No              No
-- ByteArray#   Yes             Yes             No              No
-- (\# a, b \#)   Yes             No              No              Yes
-- (  a, b  )   No              Yes             Yes             Yes
-- [a]          No              Yes             Yes             Yes
-- @

-- $representation_types
-- A /source type/ is a type that is a separate type as far as the type checker is
-- concerned, but which has a more low-level representation as far as Core-to-Core
-- passes and the rest of the back end is concerned.
--
-- You don't normally have to worry about this, as the utility functions in
-- this module will automatically convert a source into a representation type
-- if they are spotted, to the best of it's abilities. If you don't want this
-- to happen, use the equivalent functions from the "TcType" module.
\end{code}

%************************************************************************
%*									*
		Type representation
%*									*
%************************************************************************

\begin{code}
{-# INLINE coreView #-}
coreView :: Type -> Maybe Type
-- ^ In Core, we \"look through\" non-recursive newtypes and 'PredTypes': this
-- function tries to obtain a different view of the supplied type given this
--
-- Strips off the /top layer only/ of a type to give
-- its underlying representation type.
-- Returns Nothing if there is nothing to look through.
--
-- By being non-recursive and inlined, this case analysis gets efficiently
-- joined onto the case analysis that the caller is already doing
coreView (TyConApp tc tys) | Just (tenv, rhs, tys') <- coreExpandTyCon_maybe tc tys
              = Just (mkAppTys (substTy (mkTopTvSubst tenv) rhs) tys')
               -- Its important to use mkAppTys, rather than (foldl AppTy),
               -- because the function part might well return a
               -- partially-applied type constructor; indeed, usually will!
coreView _                 = Nothing

-----------------------------------------------
{-# INLINE tcView #-}
tcView :: Type -> Maybe Type
-- ^ Similar to 'coreView', but for the type checker, which just looks through synonyms
tcView (TyConApp tc tys) | Just (tenv, rhs, tys') <- tcExpandTyCon_maybe tc tys
			 = Just (mkAppTys (substTy (mkTopTvSubst tenv) rhs) tys')
tcView _                 = Nothing
  -- You might think that tcView belows in TcType rather than Type, but unfortunately
  -- it is needed by Unify, which is turn imported by Coercion (for MatchEnv and matchList).
  -- So we will leave it here to avoid module loops.

-----------------------------------------------
expandTypeSynonyms :: Type -> Type
-- ^ Expand out all type synonyms.  Actually, it'd suffice to expand out
-- just the ones that discard type variables (e.g.  type Funny a = Int)
-- But we don't know which those are currently, so we just expand all.
expandTypeSynonyms ty
  = go ty
  where
    go (TyConApp tc tys)
      | Just (tenv, rhs, tys') <- tcExpandTyCon_maybe tc tys
      = go (mkAppTys (substTy (mkTopTvSubst tenv) rhs) tys')
      | otherwise
      = TyConApp tc (map go tys)
    go (LitTy l)       = LitTy l
    go (TyVarTy tv)    = TyVarTy tv
    go (AppTy t1 t2)   = mkAppTy (go t1) (go t2)
    go (FunTy t1 t2)   = FunTy (go t1) (go t2)
    go (ForAllTy tv t) = ForAllTy tv (go t)
\end{code}


%************************************************************************
%*									*
\subsection{Constructor-specific functions}
%*									*
%************************************************************************


---------------------------------------------------------------------
				TyVarTy
				~~~~~~~
\begin{code}
-- | Attempts to obtain the type variable underlying a 'Type', and panics with the
-- given message if this is not a type variable type. See also 'getTyVar_maybe'
getTyVar :: String -> Type -> TyVar
getTyVar msg ty = case getTyVar_maybe ty of
		    Just tv -> tv
		    Nothing -> panic ("getTyVar: " ++ msg)

isTyVarTy :: Type -> Bool
isTyVarTy ty = isJust (getTyVar_maybe ty)

-- | Attempts to obtain the type variable underlying a 'Type'
getTyVar_maybe :: Type -> Maybe TyVar
getTyVar_maybe ty | Just ty' <- coreView ty = getTyVar_maybe ty'
getTyVar_maybe (TyVarTy tv) 	 	    = Just tv
getTyVar_maybe _                            = Nothing

\end{code}


---------------------------------------------------------------------
				AppTy
				~~~~~
We need to be pretty careful with AppTy to make sure we obey the
invariant that a TyConApp is always visibly so.  mkAppTy maintains the
invariant: use it.

\begin{code}
-- | Applies a type to another, as in e.g. @k a@
mkAppTy :: Type -> Type -> Type
mkAppTy (TyConApp tc tys) ty2 = mkTyConApp tc (tys ++ [ty2])
mkAppTy ty1               ty2 = AppTy ty1 ty2
	-- Note that the TyConApp could be an
	-- under-saturated type synonym.  GHC allows that; e.g.
	--	type Foo k = k a -> k a
	--	type Id x = x
	--	foo :: Foo Id -> Foo Id
	--
	-- Here Id is partially applied in the type sig for Foo,
	-- but once the type synonyms are expanded all is well

mkAppTys :: Type -> [Type] -> Type
mkAppTys ty1                []	 = ty1
mkAppTys (TyConApp tc tys1) tys2 = mkTyConApp tc (tys1 ++ tys2)
mkAppTys ty1                tys2 = foldl AppTy ty1 tys2

mkNakedAppTys :: Type -> [Type] -> Type
mkNakedAppTys ty1           []	 = ty1
mkNakedAppTys (TyConApp tc tys1) tys2 = mkNakedTyConApp tc (tys1 ++ tys2)
mkNakedAppTys ty1                tys2 = foldl AppTy ty1 tys2

-------------
splitAppTy_maybe :: Type -> Maybe (Type, Type)
-- ^ Attempt to take a type application apart, whether it is a
-- function, type constructor, or plain type application. Note
-- that type family applications are NEVER unsaturated by this!
splitAppTy_maybe ty | Just ty' <- coreView ty
		    = splitAppTy_maybe ty'
splitAppTy_maybe ty = repSplitAppTy_maybe ty

-------------
repSplitAppTy_maybe :: Type -> Maybe (Type,Type)
-- ^ Does the AppTy split as in 'splitAppTy_maybe', but assumes that
-- any Core view stuff is already done
repSplitAppTy_maybe (FunTy ty1 ty2)   = Just (TyConApp funTyCon [ty1], ty2)
repSplitAppTy_maybe (AppTy ty1 ty2)   = Just (ty1, ty2)
repSplitAppTy_maybe (TyConApp tc tys)
  | isDecomposableTyCon tc || tys `lengthExceeds` tyConArity tc
  , Just (tys', ty') <- snocView tys
  = Just (TyConApp tc tys', ty')    -- Never create unsaturated type family apps!
repSplitAppTy_maybe _other = Nothing
-------------
splitAppTy :: Type -> (Type, Type)
-- ^ Attempts to take a type application apart, as in 'splitAppTy_maybe',
-- and panics if this is not possible
splitAppTy ty = case splitAppTy_maybe ty of
			Just pr -> pr
			Nothing -> panic "splitAppTy"

-------------
splitAppTys :: Type -> (Type, [Type])
-- ^ Recursively splits a type as far as is possible, leaving a residual
-- type being applied to and the type arguments applied to it. Never fails,
-- even if that means returning an empty list of type applications.
splitAppTys ty = split ty ty []
  where
    split orig_ty ty args | Just ty' <- coreView ty = split orig_ty ty' args
    split _       (AppTy ty arg)        args = split ty ty (arg:args)
    split _       (TyConApp tc tc_args) args
      = let -- keep type families saturated
            n | isDecomposableTyCon tc = 0
              | otherwise              = tyConArity tc
            (tc_args1, tc_args2) = splitAt n tc_args
        in
        (TyConApp tc tc_args1, tc_args2 ++ args)
    split _       (FunTy ty1 ty2)       args = ASSERT( null args )
					       (TyConApp funTyCon [], [ty1,ty2])
    split orig_ty _                     args = (orig_ty, args)

\end{code}


                      LitTy
                      ~~~~~

\begin{code}
mkNumLitTy :: Integer -> Type
mkNumLitTy n = LitTy (NumTyLit n)

-- | Is this a numeric literal. We also look through type synonyms.
isNumLitTy :: Type -> Maybe Integer
isNumLitTy ty | Just ty1 <- tcView ty = isNumLitTy ty1
isNumLitTy (LitTy (NumTyLit n)) = Just n
isNumLitTy _                    = Nothing

mkStrLitTy :: FastString -> Type
mkStrLitTy s = LitTy (StrTyLit s)

-- | Is this a symbol literal. We also look through type synonyms.
isStrLitTy :: Type -> Maybe FastString
isStrLitTy ty | Just ty1 <- tcView ty = isStrLitTy ty1
isStrLitTy (LitTy (StrTyLit s)) = Just s
isStrLitTy _                    = Nothing

\end{code}


---------------------------------------------------------------------
				FunTy
				~~~~~

\begin{code}
mkFunTy :: Type -> Type -> Type
-- ^ Creates a function type from the given argument and result type
mkFunTy arg res = FunTy arg res

mkFunTys :: [Type] -> Type -> Type
mkFunTys tys ty = foldr mkFunTy ty tys

isFunTy :: Type -> Bool
isFunTy ty = isJust (splitFunTy_maybe ty)

splitFunTy :: Type -> (Type, Type)
-- ^ Attempts to extract the argument and result types from a type, and
-- panics if that is not possible. See also 'splitFunTy_maybe'
splitFunTy ty | Just ty' <- coreView ty = splitFunTy ty'
splitFunTy (FunTy arg res)   = (arg, res)
splitFunTy other	     = pprPanic "splitFunTy" (ppr other)

splitFunTy_maybe :: Type -> Maybe (Type, Type)
-- ^ Attempts to extract the argument and result types from a type
splitFunTy_maybe ty | Just ty' <- coreView ty = splitFunTy_maybe ty'
splitFunTy_maybe (FunTy arg res)   = Just (arg, res)
splitFunTy_maybe _                 = Nothing

splitFunTys :: Type -> ([Type], Type)
splitFunTys ty = split [] ty ty
  where
    split args orig_ty ty | Just ty' <- coreView ty = split args orig_ty ty'
    split args _       (FunTy arg res)   = split (arg:args) res res
    split args orig_ty _                 = (reverse args, orig_ty)

splitFunTysN :: Int -> Type -> ([Type], Type)
-- ^ Split off exactly the given number argument types, and panics if that is not possible
splitFunTysN 0 ty = ([], ty)
splitFunTysN n ty = ASSERT2( isFunTy ty, int n <+> ppr ty )
                    case splitFunTy ty of { (arg, res) ->
		    case splitFunTysN (n-1) res of { (args, res) ->
		    (arg:args, res) }}

-- | Splits off argument types from the given type and associating
-- them with the things in the input list from left to right. The
-- final result type is returned, along with the resulting pairs of
-- objects and types, albeit with the list of pairs in reverse order.
-- Panics if there are not enough argument types for the input list.
zipFunTys :: Outputable a => [a] -> Type -> ([(a, Type)], Type)
zipFunTys orig_xs orig_ty = split [] orig_xs orig_ty orig_ty
  where
    split acc []     nty _                 = (reverse acc, nty)
    split acc xs     nty ty
	  | Just ty' <- coreView ty 	   = split acc xs nty ty'
    split acc (x:xs) _   (FunTy arg res)   = split ((x,arg):acc) xs res res
    split _   _      _   _                 = pprPanic "zipFunTys" (ppr orig_xs <+> ppr orig_ty)

funResultTy :: Type -> Type
-- ^ Extract the function result type and panic if that is not possible
funResultTy ty | Just ty' <- coreView ty = funResultTy ty'
funResultTy (FunTy _arg res)  = res
funResultTy ty                = pprPanic "funResultTy" (ppr ty)

funArgTy :: Type -> Type
-- ^ Extract the function argument type and panic if that is not possible
funArgTy ty | Just ty' <- coreView ty = funArgTy ty'
funArgTy (FunTy arg _res)  = arg
funArgTy ty                = pprPanic "funArgTy" (ppr ty)
\end{code}

---------------------------------------------------------------------
				TyConApp
				~~~~~~~~

\begin{code}
-- | A key function: builds a 'TyConApp' or 'FunTy' as apppropriate to
-- its arguments.  Applies its arguments to the constructor from left to right.
mkTyConApp :: TyCon -> [Type] -> Type
mkTyConApp tycon tys
  | isFunTyCon tycon, [ty1,ty2] <- tys
  = FunTy ty1 ty2

  | otherwise
  = TyConApp tycon tys

-- splitTyConApp "looks through" synonyms, because they don't
-- mean a distinct type, but all other type-constructor applications
-- including functions are returned as Just ..

-- | The same as @fst . splitTyConApp@
tyConAppTyCon_maybe :: Type -> Maybe TyCon
tyConAppTyCon_maybe ty | Just ty' <- coreView ty = tyConAppTyCon_maybe ty'
tyConAppTyCon_maybe (TyConApp tc _) = Just tc
tyConAppTyCon_maybe (FunTy {})      = Just funTyCon
tyConAppTyCon_maybe _               = Nothing

tyConAppTyCon :: Type -> TyCon
tyConAppTyCon ty = tyConAppTyCon_maybe ty `orElse` pprPanic "tyConAppTyCon" (ppr ty)

-- | The same as @snd . splitTyConApp@
tyConAppArgs_maybe :: Type -> Maybe [Type]
tyConAppArgs_maybe ty | Just ty' <- coreView ty = tyConAppArgs_maybe ty'
tyConAppArgs_maybe (TyConApp _ tys) = Just tys
tyConAppArgs_maybe (FunTy arg res)  = Just [arg,res]
tyConAppArgs_maybe _                = Nothing


tyConAppArgs :: Type -> [Type]
tyConAppArgs ty = tyConAppArgs_maybe ty `orElse` pprPanic "tyConAppArgs" (ppr ty)

tyConAppArgN :: Int -> Type -> Type
-- Executing Nth
tyConAppArgN n ty
  = case tyConAppArgs_maybe ty of
      Just tys -> ASSERT2( n < length tys, ppr n <+> ppr tys ) tys !! n
      Nothing  -> pprPanic "tyConAppArgN" (ppr n <+> ppr ty)

-- | Attempts to tease a type apart into a type constructor and the application
-- of a number of arguments to that constructor. Panics if that is not possible.
-- See also 'splitTyConApp_maybe'
splitTyConApp :: Type -> (TyCon, [Type])
splitTyConApp ty = case splitTyConApp_maybe ty of
			Just stuff -> stuff
			Nothing	   -> pprPanic "splitTyConApp" (ppr ty)

-- | Attempts to tease a type apart into a type constructor and the application
-- of a number of arguments to that constructor
splitTyConApp_maybe :: Type -> Maybe (TyCon, [Type])
splitTyConApp_maybe ty | Just ty' <- coreView ty = splitTyConApp_maybe ty'
splitTyConApp_maybe (TyConApp tc tys) = Just (tc, tys)
splitTyConApp_maybe (FunTy arg res)   = Just (funTyCon, [arg,res])
splitTyConApp_maybe _                 = Nothing

newTyConInstRhs :: TyCon -> [Type] -> Type
-- ^ Unwrap one 'layer' of newtype on a type constructor and its arguments, using an
-- eta-reduced version of the @newtype@ if possible
newTyConInstRhs tycon tys
    = ASSERT2( equalLength tvs tys1, ppr tycon $$ ppr tys $$ ppr tvs )
      mkAppTys (substTyWith tvs tys1 ty) tys2
  where
    (tvs, ty)    = newTyConEtadRhs tycon
    (tys1, tys2) = splitAtList tvs tys
\end{code}


---------------------------------------------------------------------
				SynTy
				~~~~~

Notes on type synonyms
~~~~~~~~~~~~~~~~~~~~~~
The various "split" functions (splitFunTy, splitRhoTy, splitForAllTy) try
to return type synonyms whereever possible. Thus

	type Foo a = a -> a

we want
	splitFunTys (a -> Foo a) = ([a], Foo a)
not			           ([a], a -> a)

The reason is that we then get better (shorter) type signatures in
interfaces.  Notably this plays a role in tcTySigs in TcBinds.lhs.


Note [Expanding newtypes]
~~~~~~~~~~~~~~~~~~~~~~~~~
When expanding a type to expose a data-type constructor, we need to be
careful about newtypes, lest we fall into an infinite loop. Here are
the key examples:

  newtype Id  x = MkId x
  newtype Fix f = MkFix (f (Fix f))
  newtype T     = MkT (T -> T)

  Type	         Expansion
 --------------------------
  T		 T -> T
  Fix Maybe      Maybe (Fix Maybe)
  Id (Id Int)    Int
  Fix Id         NO NO NO

Notice that we can expand T, even though it's recursive.
And we can expand Id (Id Int), even though the Id shows up
twice at the outer level.

So, when expanding, we keep track of when we've seen a recursive
newtype at outermost level; and bale out if we see it again.


		Representation types
		~~~~~~~~~~~~~~~~~~~~

Note [Nullary unboxed tuple]
~~~~~~~~~~~~~~~~~~~~~~~~~~~~
We represent the nullary unboxed tuple as the unary (but void) type
State# RealWorld.  The reason for this is that the ReprArity is never
less than the Arity (as it would otherwise be for a function type like
(# #) -> Int).

As a result, ReprArity is always strictly positive if Arity is. This
is important because it allows us to distinguish at runtime between a
thunk and a function takes a nullary unboxed tuple as an argument!

\begin{code}
type UnaryType = Type

data RepType = UbxTupleRep [UnaryType] -- INVARIANT: never an empty list (see Note [Nullary unboxed tuple])
             | UnaryRep UnaryType

flattenRepType :: RepType -> [UnaryType]
flattenRepType (UbxTupleRep tys) = tys
flattenRepType (UnaryRep ty)     = [ty]

-- | Looks through:
--
--	1. For-alls
--	2. Synonyms
--	3. Predicates
--	4. All newtypes, including recursive ones, but not newtype families
--
-- It's useful in the back end of the compiler.
repType :: Type -> RepType
repType ty
  = go emptyNameSet ty
  where
    go :: NameSet -> Type -> RepType
    go rec_nts ty    	  		-- Expand predicates and synonyms
      | Just ty' <- coreView ty
      = go rec_nts ty'

    go rec_nts (ForAllTy _ ty)		-- Drop foralls
	= go rec_nts ty

    go rec_nts (TyConApp tc tys)	-- Expand newtypes
      | isNewTyCon tc
      , tys `lengthAtLeast` tyConArity tc
      , let tc_name = tyConName tc
            rec_nts' | isRecursiveTyCon tc = addOneToNameSet rec_nts tc_name
	             | otherwise	   = rec_nts
      , not (tc_name `elemNameSet` rec_nts)  -- See Note [Expanding newtypes]
      = go rec_nts' (newTyConInstRhs tc tys)

      | isUnboxedTupleTyCon tc
      = if null tys
         then UnaryRep realWorldStatePrimTy -- See Note [Nullary unboxed tuple]
         else UbxTupleRep (concatMap (flattenRepType . go rec_nts) tys)

    go _ ty = UnaryRep ty

<<<<<<< HEAD
carefullySplitNewType_maybe :: NameSet -> TyCon -> [Type] -> Maybe (NameSet,Type)
-- Return the representation of a newtype, unless
-- we've seen it already: see Note [Expanding newtypes]
-- Assumes the newtype is saturated
carefullySplitNewType_maybe rec_nts tc tys
  | isNewTyCon tc
  , tys `lengthAtLeast` tyConArity tc
  , not (tc_name `elemNameSet` rec_nts) = Just (rec_nts', newTyConInstRhs tc tys)
  | otherwise	   	                = Nothing
  where
    tc_name = tyConName tc
    rec_nts' | isRecursiveTyCon tc = addOneToNameSet rec_nts tc_name
	     | otherwise	   = rec_nts


=======
>>>>>>> 96ce0b02
-- ToDo: this could be moved to the code generator, using splitTyConApp instead
-- of inspecting the type directly.

-- | Discovers the primitive representation of a more abstract 'UnaryType'
typePrimRep :: UnaryType -> PrimRep
typePrimRep ty
  = case repType ty of
      UbxTupleRep _ -> pprPanic "typePrimRep: UbxTupleRep" (ppr ty)
      UnaryRep rep -> case rep of
        TyConApp tc _ -> tyConPrimRep tc
        FunTy _ _     -> PtrRep
        AppTy _ _     -> PtrRep      -- See Note [AppTy rep]
        TyVarTy _     -> PtrRep
        _             -> pprPanic "typePrimRep: UnaryRep" (ppr ty)

typeRepArity :: Arity -> Type -> RepArity
typeRepArity 0 _ = 0
typeRepArity n ty = case repType ty of
  UnaryRep (FunTy ty1 ty2) -> length (flattenRepType (repType ty1)) + typeRepArity (n - 1) ty2
  _                        -> pprPanic "typeRepArity: arity greater than type can handle" (ppr (n, ty))
\end{code}

Note [AppTy rep]
~~~~~~~~~~~~~~~~
Types of the form 'f a' must be of kind *, not #, so we are guaranteed
that they are represented by pointers.  The reason is that f must have
kind (kk -> kk) and kk cannot be unlifted; see Note [The kind invariant]
in TypeRep.

---------------------------------------------------------------------
				ForAllTy
				~~~~~~~~

\begin{code}
mkForAllTy :: TyVar -> Type -> Type
mkForAllTy tyvar ty
  = ForAllTy tyvar ty

-- | Wraps foralls over the type using the provided 'TyVar's from left to right
mkForAllTys :: [TyVar] -> Type -> Type
mkForAllTys tyvars ty = foldr ForAllTy ty tyvars

mkPiKinds :: [TyVar] -> Kind -> Kind
-- mkPiKinds [k1, k2, (a:k1 -> *)] k2
-- returns forall k1 k2. (k1 -> *) -> k2
mkPiKinds [] res = res
mkPiKinds (tv:tvs) res
  | isKindVar tv = ForAllTy tv          (mkPiKinds tvs res)
  | otherwise  = FunTy (tyVarKind tv) (mkPiKinds tvs res)

mkPiType  :: Var -> Type -> Type
-- ^ Makes a @(->)@ type or a forall type, depending
-- on whether it is given a type variable or a term variable.
mkPiTypes :: [Var] -> Type -> Type
-- ^ 'mkPiType' for multiple type or value arguments

mkPiType v ty
   | isId v    = mkFunTy (varType v) ty
   | otherwise = mkForAllTy v ty

mkPiTypes vs ty = foldr mkPiType ty vs

isForAllTy :: Type -> Bool
isForAllTy (ForAllTy _ _) = True
isForAllTy _              = False

-- | Attempts to take a forall type apart, returning the bound type variable
-- and the remainder of the type
splitForAllTy_maybe :: Type -> Maybe (TyVar, Type)
splitForAllTy_maybe ty = splitFAT_m ty
  where
    splitFAT_m ty | Just ty' <- coreView ty = splitFAT_m ty'
    splitFAT_m (ForAllTy tyvar ty)	    = Just(tyvar, ty)
    splitFAT_m _			    = Nothing

-- | Attempts to take a forall type apart, returning all the immediate such bound
-- type variables and the remainder of the type. Always suceeds, even if that means
-- returning an empty list of 'TyVar's
splitForAllTys :: Type -> ([TyVar], Type)
splitForAllTys ty = split ty ty []
   where
     split orig_ty ty tvs | Just ty' <- coreView ty = split orig_ty ty' tvs
     split _       (ForAllTy tv ty)  tvs = split ty ty (tv:tvs)
     split orig_ty _                 tvs = (reverse tvs, orig_ty)

-- | Equivalent to @snd . splitForAllTys@
dropForAlls :: Type -> Type
dropForAlls ty = snd (splitForAllTys ty)
\end{code}

-- (mkPiType now in CoreUtils)

applyTy, applyTys
~~~~~~~~~~~~~~~~~

\begin{code}
-- | Instantiate a forall type with one or more type arguments.
-- Used when we have a polymorphic function applied to type args:
--
-- > f t1 t2
--
-- We use @applyTys type-of-f [t1,t2]@ to compute the type of the expression.
-- Panics if no application is possible.
applyTy :: Type -> KindOrType -> Type
applyTy ty arg | Just ty' <- coreView ty = applyTy ty' arg
applyTy (ForAllTy tv ty) arg = substTyWith [tv] [arg] ty
applyTy _                _   = panic "applyTy"

applyTys :: Type -> [KindOrType] -> Type
-- ^ This function is interesting because:
--
--	1. The function may have more for-alls than there are args
--
--	2. Less obviously, it may have fewer for-alls
--
-- For case 2. think of:
--
-- > applyTys (forall a.a) [forall b.b, Int]
--
-- This really can happen, but only (I think) in situations involving
-- undefined.  For example:
--       undefined :: forall a. a
-- Term: undefined @(forall b. b->b) @Int
-- This term should have type (Int -> Int), but notice that
-- there are more type args than foralls in 'undefined's type.

-- If you edit this function, you may need to update the GHC formalism
-- See Note [GHC Formalism] in coreSyn/CoreLint.lhs
applyTys ty args = applyTysD empty ty args

applyTysD :: SDoc -> Type -> [Type] -> Type	-- Debug version
applyTysD _   orig_fun_ty []      = orig_fun_ty
applyTysD doc orig_fun_ty arg_tys
  | n_tvs == n_args 	-- The vastly common case
  = substTyWith tvs arg_tys rho_ty
  | n_tvs > n_args 	-- Too many for-alls
  = substTyWith (take n_args tvs) arg_tys
		(mkForAllTys (drop n_args tvs) rho_ty)
  | otherwise		-- Too many type args
  = ASSERT2( n_tvs > 0, doc $$ ppr orig_fun_ty )	-- Zero case gives infnite loop!
    applyTysD doc (substTyWith tvs (take n_tvs arg_tys) rho_ty)
	          (drop n_tvs arg_tys)
  where
    (tvs, rho_ty) = splitForAllTys orig_fun_ty
    n_tvs = length tvs
    n_args = length arg_tys
\end{code}


%************************************************************************
%*									*
                         Pred
%*									*
%************************************************************************

Predicates on PredType

\begin{code}
noParenPred :: PredType -> Bool
-- A predicate that can appear without parens before a "=>"
--       C a => a -> a
--       a~b => a -> b
-- But   (?x::Int) => Int -> Int
noParenPred p = not (isIPPred p) && isClassPred p || isEqPred p

isPredTy :: Type -> Bool
isPredTy ty
  | isSuperKind ty = False
  | otherwise = isConstraintKind (typeKind ty)

isKindTy :: Type -> Bool
isKindTy = isSuperKind . typeKind

isClassPred, isEqPred, isIPPred :: PredType -> Bool
isClassPred ty = case tyConAppTyCon_maybe ty of
    Just tyCon | isClassTyCon tyCon -> True
    _                               -> False
isEqPred ty = case tyConAppTyCon_maybe ty of
    Just tyCon -> tyCon `hasKey` eqTyConKey
    _          -> False

isIPPred ty = case tyConAppTyCon_maybe ty of
    Just tc -> isIPTyCon tc
    _       -> False

isIPTyCon :: TyCon -> Bool
isIPTyCon tc = tc `hasKey` ipClassNameKey

isIPClass :: Class -> Bool
isIPClass cls = cls `hasKey` ipClassNameKey
  -- Class and it corresponding TyCon have the same Unique

isIPPred_maybe :: Type -> Maybe (FastString, Type)
isIPPred_maybe ty =
  do (tc,[t1,t2]) <- splitTyConApp_maybe ty
     guard (isIPTyCon tc)
     x <- isStrLitTy t1
     return (x,t2)
\end{code}

Make PredTypes

--------------------- Equality types ---------------------------------
\begin{code}
-- | Creates a type equality predicate
mkEqPred :: Type -> Type -> PredType
mkEqPred ty1 ty2
  = WARN( not (k `eqKind` typeKind ty2), ppr ty1 $$ ppr ty2 $$ ppr k $$ ppr (typeKind ty2) )
    TyConApp eqTyCon [k, ty1, ty2]
  where
    k = typeKind ty1

mkPrimEqPred :: Type -> Type -> Type
mkPrimEqPred ty1  ty2
  = WARN( not (k `eqKind` typeKind ty2), ppr ty1 $$ ppr ty2 )
    TyConApp eqPrimTyCon [k, ty1, ty2]
  where
    k = typeKind ty1
\end{code}

--------------------- Dictionary types ---------------------------------
\begin{code}
mkClassPred :: Class -> [Type] -> PredType
mkClassPred clas tys = TyConApp (classTyCon clas) tys

isDictTy :: Type -> Bool
isDictTy = isClassPred

isDictLikeTy :: Type -> Bool
-- Note [Dictionary-like types]
isDictLikeTy ty | Just ty' <- coreView ty = isDictLikeTy ty'
isDictLikeTy ty = case splitTyConApp_maybe ty of
	Just (tc, tys) | isClassTyCon tc -> True
	 			   | isTupleTyCon tc -> all isDictLikeTy tys
	_other                           -> False
\end{code}

Note [Dictionary-like types]
~~~~~~~~~~~~~~~~~~~~~~~~~~~~
Being "dictionary-like" means either a dictionary type or a tuple thereof.
In GHC 6.10 we build implication constraints which construct such tuples,
and if we land up with a binding
    t :: (C [a], Eq [a])
    t = blah
then we want to treat t as cheap under "-fdicts-cheap" for example.
(Implication constraints are normally inlined, but sadly not if the
occurrence is itself inside an INLINE function!  Until we revise the
handling of implication constraints, that is.)  This turned out to
be important in getting good arities in DPH code.  Example:

    class C a
    class D a where { foo :: a -> a }
    instance C a => D (Maybe a) where { foo x = x }

    bar :: (C a, C b) => a -> b -> (Maybe a, Maybe b)
    {-# INLINE bar #-}
    bar x y = (foo (Just x), foo (Just y))

Then 'bar' should jolly well have arity 4 (two dicts, two args), but
we ended up with something like
   bar = __inline_me__ (\d1,d2. let t :: (D (Maybe a), D (Maybe b)) = ...
                                in \x,y. <blah>)

This is all a bit ad-hoc; eg it relies on knowing that implication
constraints build tuples.


Decomposing PredType

\begin{code}
data PredTree = ClassPred Class [Type]
              | EqPred Type Type
              | TuplePred [PredType]
              | IrredPred PredType

classifyPredType :: PredType -> PredTree
classifyPredType ev_ty = case splitTyConApp_maybe ev_ty of
    Just (tc, tys) | Just clas <- tyConClass_maybe tc
                   -> ClassPred clas tys
    Just (tc, tys) | tc `hasKey` eqTyConKey
                   , let [_, ty1, ty2] = tys
                   -> EqPred ty1 ty2
    Just (tc, tys) | isTupleTyCon tc
                   -> TuplePred tys
    _ -> IrredPred ev_ty
\end{code}

\begin{code}
getClassPredTys :: PredType -> (Class, [Type])
getClassPredTys ty = case getClassPredTys_maybe ty of
        Just (clas, tys) -> (clas, tys)
        Nothing          -> pprPanic "getClassPredTys" (ppr ty)

getClassPredTys_maybe :: PredType -> Maybe (Class, [Type])
getClassPredTys_maybe ty = case splitTyConApp_maybe ty of
        Just (tc, tys) | Just clas <- tyConClass_maybe tc -> Just (clas, tys)
        _ -> Nothing

getEqPredTys :: PredType -> (Type, Type)
getEqPredTys ty
  = case splitTyConApp_maybe ty of
      Just (tc, (_ : ty1 : ty2 : tys)) -> ASSERT( tc `hasKey` eqTyConKey && null tys )
                                          (ty1, ty2)
      _ -> pprPanic "getEqPredTys" (ppr ty)

getEqPredTys_maybe :: PredType -> Maybe (Type, Type)
getEqPredTys_maybe ty
  = case splitTyConApp_maybe ty of
      Just (tc, [_, ty1, ty2]) | tc `hasKey` eqTyConKey -> Just (ty1, ty2)
      _ -> Nothing
\end{code}

%************************************************************************
%*									*
                   Size
%*									*
%************************************************************************

\begin{code}
typeSize :: Type -> Int
typeSize (LitTy {})      = 1
typeSize (TyVarTy {})    = 1
typeSize (AppTy t1 t2)   = typeSize t1 + typeSize t2
typeSize (FunTy t1 t2)   = typeSize t1 + typeSize t2
typeSize (ForAllTy _ t)  = 1 + typeSize t
typeSize (TyConApp _ ts) = 1 + sum (map typeSize ts)

varSetElemsKvsFirst :: VarSet -> [TyVar]
-- {k1,a,k2,b} --> [k1,k2,a,b]
varSetElemsKvsFirst set
  = kvs ++ tvs
  where
    (kvs, tvs) = partition isKindVar (varSetElems set)
\end{code}


%************************************************************************
%*									*
\subsection{Type families}
%*									*
%************************************************************************

\begin{code}
mkFamilyTyConApp :: TyCon -> [Type] -> Type
-- ^ Given a family instance TyCon and its arg types, return the
-- corresponding family type.  E.g:
--
-- > data family T a
-- > data instance T (Maybe b) = MkT b
--
-- Where the instance tycon is :RTL, so:
--
-- > mkFamilyTyConApp :RTL Int  =  T (Maybe Int)
mkFamilyTyConApp tc tys
  | Just (fam_tc, fam_tys) <- tyConFamInst_maybe tc
  , let tvs = tyConTyVars tc
        fam_subst = ASSERT2( length tvs == length tys, ppr tc <+> ppr tys )
                    zipTopTvSubst tvs tys
  = mkTyConApp fam_tc (substTys fam_subst fam_tys)
  | otherwise
  = mkTyConApp tc tys

-- | Get the type on the LHS of a coercion induced by a type/data
-- family instance.
coAxNthLHS :: CoAxiom br -> Int -> Type
coAxNthLHS ax ind =
  mkTyConApp (coAxiomTyCon ax) (coAxBranchLHS (coAxiomNthBranch ax ind))

-- | Pretty prints a 'TyCon', using the family instance in case of a
-- representation tycon.  For example:
--
-- > data T [a] = ...
--
-- In that case we want to print @T [a]@, where @T@ is the family 'TyCon'
pprSourceTyCon :: TyCon -> SDoc
pprSourceTyCon tycon
  | Just (fam_tc, tys) <- tyConFamInst_maybe tycon
  = ppr $ fam_tc `TyConApp` tys	       -- can't be FunTyCon
  | otherwise
  = ppr tycon
\end{code}

%************************************************************************
%*									*
\subsection{Liftedness}
%*									*
%************************************************************************

\begin{code}
-- | See "Type#type_classification" for what an unlifted type is
isUnLiftedType :: Type -> Bool
	-- isUnLiftedType returns True for forall'd unlifted types:
	--	x :: forall a. Int#
	-- I found bindings like these were getting floated to the top level.
	-- They are pretty bogus types, mind you.  It would be better never to
	-- construct them

isUnLiftedType ty | Just ty' <- coreView ty = isUnLiftedType ty'
isUnLiftedType (ForAllTy _ ty)      = isUnLiftedType ty
isUnLiftedType (TyConApp tc _)      = isUnLiftedTyCon tc
isUnLiftedType _                    = False

isUnboxedTupleType :: Type -> Bool
isUnboxedTupleType ty = case tyConAppTyCon_maybe ty of
                           Just tc -> isUnboxedTupleTyCon tc
                           _       -> False

-- | See "Type#type_classification" for what an algebraic type is.
-- Should only be applied to /types/, as opposed to e.g. partially
-- saturated type constructors
isAlgType :: Type -> Bool
isAlgType ty
  = case splitTyConApp_maybe ty of
      Just (tc, ty_args) -> ASSERT( ty_args `lengthIs` tyConArity tc )
			    isAlgTyCon tc
      _other	         -> False

-- | See "Type#type_classification" for what an algebraic type is.
-- Should only be applied to /types/, as opposed to e.g. partially
-- saturated type constructors. Closed type constructors are those
-- with a fixed right hand side, as opposed to e.g. associated types
isClosedAlgType :: Type -> Bool
isClosedAlgType ty
  = case splitTyConApp_maybe ty of
      Just (tc, ty_args) | isAlgTyCon tc && not (isFamilyTyCon tc)
             -> ASSERT2( ty_args `lengthIs` tyConArity tc, ppr ty ) True
      _other -> False
\end{code}

\begin{code}
-- | Computes whether an argument (or let right hand side) should
-- be computed strictly or lazily, based only on its type.
-- Works just like 'isUnLiftedType', except that it has a special case
-- for dictionaries (i.e. does not work purely on representation types)

-- Since it takes account of class 'PredType's, you might think
-- this function should be in 'TcType', but 'isStrictType' is used by 'DataCon',
-- which is below 'TcType' in the hierarchy, so it's convenient to put it here.
--
-- We may be strict in dictionary types, but only if it
-- has more than one component.
--
-- (Being strict in a single-component dictionary risks
--  poking the dictionary component, which is wrong.)
isStrictType :: Type -> Bool
isStrictType ty | Just ty' <- coreView ty = isStrictType ty'
isStrictType (ForAllTy _ ty)   = isStrictType ty
isStrictType (TyConApp tc _)
 | isUnLiftedTyCon tc               = True
 | isClassTyCon tc, opt_DictsStrict = True
isStrictType _                      = False
\end{code}

\begin{code}
isPrimitiveType :: Type -> Bool
-- ^ Returns true of types that are opaque to Haskell.
-- Most of these are unlifted, but now that we interact with .NET, we
-- may have primtive (foreign-imported) types that are lifted
isPrimitiveType ty = case splitTyConApp_maybe ty of
			Just (tc, ty_args) -> ASSERT( ty_args `lengthIs` tyConArity tc )
					      isPrimTyCon tc
			_                  -> False
\end{code}


%************************************************************************
%*									*
\subsection{Sequencing on types}
%*									*
%************************************************************************

\begin{code}
seqType :: Type -> ()
seqType (LitTy n)         = n `seq` ()
seqType (TyVarTy tv) 	  = tv `seq` ()
seqType (AppTy t1 t2) 	  = seqType t1 `seq` seqType t2
seqType (FunTy t1 t2) 	  = seqType t1 `seq` seqType t2
seqType (TyConApp tc tys) = tc `seq` seqTypes tys
seqType (ForAllTy tv ty)  = seqType (tyVarKind tv) `seq` seqType ty

seqTypes :: [Type] -> ()
seqTypes []       = ()
seqTypes (ty:tys) = seqType ty `seq` seqTypes tys
\end{code}


%************************************************************************
%*									*
		Comparision for types
	(We don't use instances so that we know where it happens)
%*									*
%************************************************************************

\begin{code}
eqKind :: Kind -> Kind -> Bool
eqKind = eqType

eqType :: Type -> Type -> Bool
-- ^ Type equality on source types. Does not look through @newtypes@ or
-- 'PredType's, but it does look through type synonyms.
eqType t1 t2 = isEqual $ cmpType t1 t2

eqTypeX :: RnEnv2 -> Type -> Type -> Bool
eqTypeX env t1 t2 = isEqual $ cmpTypeX env t1 t2

eqTypes :: [Type] -> [Type] -> Bool
eqTypes tys1 tys2 = isEqual $ cmpTypes tys1 tys2

eqPred :: PredType -> PredType -> Bool
eqPred = eqType

eqPredX :: RnEnv2 -> PredType -> PredType -> Bool
eqPredX env p1 p2 = isEqual $ cmpTypeX env p1 p2

eqTyVarBndrs :: RnEnv2 -> [TyVar] -> [TyVar] -> Maybe RnEnv2
-- Check that the tyvar lists are the same length
-- and have matching kinds; if so, extend the RnEnv2
-- Returns Nothing if they don't match
eqTyVarBndrs env [] [] 
 = Just env
eqTyVarBndrs env (tv1:tvs1) (tv2:tvs2)
 | eqTypeX env (tyVarKind tv1) (tyVarKind tv2)
 = eqTyVarBndrs (rnBndr2 env tv1 tv2) tvs1 tvs2
eqTyVarBndrs _ _ _= Nothing
\end{code}

Now here comes the real worker

\begin{code}
cmpType :: Type -> Type -> Ordering
cmpType t1 t2 = cmpTypeX rn_env t1 t2
  where
    rn_env = mkRnEnv2 (mkInScopeSet (tyVarsOfType t1 `unionVarSet` tyVarsOfType t2))

cmpTypes :: [Type] -> [Type] -> Ordering
cmpTypes ts1 ts2 = cmpTypesX rn_env ts1 ts2
  where
    rn_env = mkRnEnv2 (mkInScopeSet (tyVarsOfTypes ts1 `unionVarSet` tyVarsOfTypes ts2))

cmpPred :: PredType -> PredType -> Ordering
cmpPred p1 p2 = cmpTypeX rn_env p1 p2
  where
    rn_env = mkRnEnv2 (mkInScopeSet (tyVarsOfType p1 `unionVarSet` tyVarsOfType p2))

cmpTypeX :: RnEnv2 -> Type -> Type -> Ordering	-- Main workhorse
cmpTypeX env t1 t2 | Just t1' <- coreView t1 = cmpTypeX env t1' t2
		   | Just t2' <- coreView t2 = cmpTypeX env t1 t2'
-- We expand predicate types, because in Core-land we have
-- lots of definitions like
--      fOrdBool :: Ord Bool
--      fOrdBool = D:Ord .. .. ..
-- So the RHS has a data type

cmpTypeX env (TyVarTy tv1)       (TyVarTy tv2)       = rnOccL env tv1 `compare` rnOccR env tv2
cmpTypeX env (ForAllTy tv1 t1)   (ForAllTy tv2 t2)   = cmpTypeX env (tyVarKind tv1) (tyVarKind tv1)
                                                       `thenCmp` cmpTypeX (rnBndr2 env tv1 tv2) t1 t2
cmpTypeX env (AppTy s1 t1)       (AppTy s2 t2)       = cmpTypeX env s1 s2 `thenCmp` cmpTypeX env t1 t2
cmpTypeX env (FunTy s1 t1)       (FunTy s2 t2)       = cmpTypeX env s1 s2 `thenCmp` cmpTypeX env t1 t2
cmpTypeX env (TyConApp tc1 tys1) (TyConApp tc2 tys2) = (tc1 `cmpTc` tc2) `thenCmp` cmpTypesX env tys1 tys2
cmpTypeX _   (LitTy l1)          (LitTy l2)          = compare l1 l2

    -- Deal with the rest: TyVarTy < AppTy < FunTy < LitTy < TyConApp < ForAllTy < PredTy
cmpTypeX _ (AppTy _ _)    (TyVarTy _)    = GT

cmpTypeX _ (FunTy _ _)    (TyVarTy _)    = GT
cmpTypeX _ (FunTy _ _)    (AppTy _ _)    = GT

cmpTypeX _ (LitTy _)      (TyVarTy _)    = GT
cmpTypeX _ (LitTy _)      (AppTy _ _)    = GT
cmpTypeX _ (LitTy _)      (FunTy _ _)    = GT

cmpTypeX _ (TyConApp _ _) (TyVarTy _)    = GT
cmpTypeX _ (TyConApp _ _) (AppTy _ _)    = GT
cmpTypeX _ (TyConApp _ _) (FunTy _ _)    = GT
cmpTypeX _ (TyConApp _ _) (LitTy _)      = GT

cmpTypeX _ (ForAllTy _ _) (TyVarTy _)    = GT
cmpTypeX _ (ForAllTy _ _) (AppTy _ _)    = GT
cmpTypeX _ (ForAllTy _ _) (FunTy _ _)    = GT
cmpTypeX _ (ForAllTy _ _) (LitTy _)      = GT
cmpTypeX _ (ForAllTy _ _) (TyConApp _ _) = GT

cmpTypeX _ _              _              = LT

-------------
cmpTypesX :: RnEnv2 -> [Type] -> [Type] -> Ordering
cmpTypesX _   []        []        = EQ
cmpTypesX env (t1:tys1) (t2:tys2) = cmpTypeX env t1 t2 `thenCmp` cmpTypesX env tys1 tys2
cmpTypesX _   []        _         = LT
cmpTypesX _   _         []        = GT

-------------
cmpTc :: TyCon -> TyCon -> Ordering
-- Here we treat * and Constraint as equal
-- See Note [Kind Constraint and kind *] in Kinds.lhs
cmpTc tc1 tc2 = nu1 `compare` nu2
  where
    u1  = tyConUnique tc1
    nu1 = if u1==constraintKindTyConKey then liftedTypeKindTyConKey else u1
    u2  = tyConUnique tc2
    nu2 = if u2==constraintKindTyConKey then liftedTypeKindTyConKey else u2
\end{code}

Note [cmpTypeX]
~~~~~~~~~~~~~~~

When we compare foralls, we should look at the kinds. But if we do so,
we get a corelint error like the following (in
libraries/ghc-prim/GHC/PrimopWrappers.hs):

    Binder's type: forall (o_abY :: *).
                   o_abY
                   -> GHC.Prim.State# GHC.Prim.RealWorld
                   -> GHC.Prim.State# GHC.Prim.RealWorld
    Rhs type: forall (a_12 :: ?).
              a_12
              -> GHC.Prim.State# GHC.Prim.RealWorld
              -> GHC.Prim.State# GHC.Prim.RealWorld

This is why we don't look at the kind. Maybe we should look if the
kinds are compatible.

-- cmpTypeX env (ForAllTy tv1 t1)   (ForAllTy tv2 t2)
--   = cmpTypeX env (tyVarKind tv1) (tyVarKind tv2) `thenCmp`
--     cmpTypeX (rnBndr2 env tv1 tv2) t1 t2

%************************************************************************
%*									*
		Type substitutions
%*									*
%************************************************************************

\begin{code}
emptyTvSubstEnv :: TvSubstEnv
emptyTvSubstEnv = emptyVarEnv

composeTvSubst :: InScopeSet -> TvSubstEnv -> TvSubstEnv -> TvSubstEnv
-- ^ @(compose env1 env2)(x)@ is @env1(env2(x))@; i.e. apply @env2@ then @env1@.
-- It assumes that both are idempotent.
-- Typically, @env1@ is the refinement to a base substitution @env2@
composeTvSubst in_scope env1 env2
  = env1 `plusVarEnv` mapVarEnv (substTy subst1) env2
	-- First apply env1 to the range of env2
	-- Then combine the two, making sure that env1 loses if
	-- both bind the same variable; that's why env1 is the
	--  *left* argument to plusVarEnv, because the right arg wins
  where
    subst1 = TvSubst in_scope env1

emptyTvSubst :: TvSubst
emptyTvSubst = TvSubst emptyInScopeSet emptyTvSubstEnv

isEmptyTvSubst :: TvSubst -> Bool
	 -- See Note [Extending the TvSubstEnv]
isEmptyTvSubst (TvSubst _ tenv) = isEmptyVarEnv tenv

mkTvSubst :: InScopeSet -> TvSubstEnv -> TvSubst
mkTvSubst = TvSubst

getTvSubstEnv :: TvSubst -> TvSubstEnv
getTvSubstEnv (TvSubst _ env) = env

getTvInScope :: TvSubst -> InScopeSet
getTvInScope (TvSubst in_scope _) = in_scope

isInScope :: Var -> TvSubst -> Bool
isInScope v (TvSubst in_scope _) = v `elemInScopeSet` in_scope

notElemTvSubst :: CoVar -> TvSubst -> Bool
notElemTvSubst v (TvSubst _ tenv) = not (v `elemVarEnv` tenv)

setTvSubstEnv :: TvSubst -> TvSubstEnv -> TvSubst
setTvSubstEnv (TvSubst in_scope _) tenv = TvSubst in_scope tenv

zapTvSubstEnv :: TvSubst -> TvSubst
zapTvSubstEnv (TvSubst in_scope _) = TvSubst in_scope emptyVarEnv

extendTvInScope :: TvSubst -> Var -> TvSubst
extendTvInScope (TvSubst in_scope tenv) var = TvSubst (extendInScopeSet in_scope var) tenv

extendTvInScopeList :: TvSubst -> [Var] -> TvSubst
extendTvInScopeList (TvSubst in_scope tenv) vars = TvSubst (extendInScopeSetList in_scope vars) tenv

extendTvSubst :: TvSubst -> TyVar -> Type -> TvSubst
extendTvSubst (TvSubst in_scope tenv) tv ty = TvSubst in_scope (extendVarEnv tenv tv ty)

extendTvSubstList :: TvSubst -> [TyVar] -> [Type] -> TvSubst
extendTvSubstList (TvSubst in_scope tenv) tvs tys
  = TvSubst in_scope (extendVarEnvList tenv (tvs `zip` tys))

unionTvSubst :: TvSubst -> TvSubst -> TvSubst
-- Works when the ranges are disjoint
unionTvSubst (TvSubst in_scope1 tenv1) (TvSubst in_scope2 tenv2)
  = ASSERT( not (tenv1 `intersectsVarEnv` tenv2) )
    TvSubst (in_scope1 `unionInScope` in_scope2)
            (tenv1     `plusVarEnv`   tenv2)

-- mkOpenTvSubst and zipOpenTvSubst generate the in-scope set from
-- the types given; but it's just a thunk so with a bit of luck
-- it'll never be evaluated

-- Note [Generating the in-scope set for a substitution]
-- ~~~~~~~~~~~~~~~~~~~~~~~~~~~~~~~~~~~~~~~~~~~~~~~~~~~~~
-- If we want to substitute [a -> ty1, b -> ty2] I used to
-- think it was enough to generate an in-scope set that includes
-- fv(ty1,ty2).  But that's not enough; we really should also take the
-- free vars of the type we are substituting into!  Example:
--	(forall b. (a,b,x)) [a -> List b]
-- Then if we use the in-scope set {b}, there is a danger we will rename
-- the forall'd variable to 'x' by mistake, getting this:
--	(forall x. (List b, x, x)
-- Urk!  This means looking at all the calls to mkOpenTvSubst....


-- | Generates the in-scope set for the 'TvSubst' from the types in the incoming
-- environment, hence "open"
mkOpenTvSubst :: TvSubstEnv -> TvSubst
mkOpenTvSubst tenv = TvSubst (mkInScopeSet (tyVarsOfTypes (varEnvElts tenv))) tenv

-- | Generates the in-scope set for the 'TvSubst' from the types in the incoming
-- environment, hence "open"
zipOpenTvSubst :: [TyVar] -> [Type] -> TvSubst
zipOpenTvSubst tyvars tys
  | debugIsOn && (length tyvars /= length tys)
  = pprTrace "zipOpenTvSubst" (ppr tyvars $$ ppr tys) emptyTvSubst
  | otherwise
  = TvSubst (mkInScopeSet (tyVarsOfTypes tys)) (zipTyEnv tyvars tys)

-- | Called when doing top-level substitutions. Here we expect that the
-- free vars of the range of the substitution will be empty.
mkTopTvSubst :: [(TyVar, Type)] -> TvSubst
mkTopTvSubst prs = TvSubst emptyInScopeSet (mkVarEnv prs)

zipTopTvSubst :: [TyVar] -> [Type] -> TvSubst
zipTopTvSubst tyvars tys
  | debugIsOn && (length tyvars /= length tys)
  = pprTrace "zipTopTvSubst" (ppr tyvars $$ ppr tys) emptyTvSubst
  | otherwise
  = TvSubst emptyInScopeSet (zipTyEnv tyvars tys)

zipTyEnv :: [TyVar] -> [Type] -> TvSubstEnv
zipTyEnv tyvars tys
  | debugIsOn && (length tyvars /= length tys)
  = pprTrace "zipTyEnv" (ppr tyvars $$ ppr tys) emptyVarEnv
  | otherwise
  = zip_ty_env tyvars tys emptyVarEnv

-- Later substitutions in the list over-ride earlier ones,
-- but there should be no loops
zip_ty_env :: [TyVar] -> [Type] -> TvSubstEnv -> TvSubstEnv
zip_ty_env []       []       env = env
zip_ty_env (tv:tvs) (ty:tys) env = zip_ty_env tvs tys (extendVarEnv env tv ty)
	-- There used to be a special case for when
	--	ty == TyVarTy tv
	-- (a not-uncommon case) in which case the substitution was dropped.
	-- But the type-tidier changes the print-name of a type variable without
	-- changing the unique, and that led to a bug.   Why?  Pre-tidying, we had
	-- a type {Foo t}, where Foo is a one-method class.  So Foo is really a newtype.
	-- And it happened that t was the type variable of the class.  Post-tiding,
	-- it got turned into {Foo t2}.  The ext-core printer expanded this using
	-- sourceTypeRep, but that said "Oh, t == t2" because they have the same unique,
	-- and so generated a rep type mentioning t not t2.
	--
	-- Simplest fix is to nuke the "optimisation"
zip_ty_env tvs      tys      env   = pprTrace "Var/Type length mismatch: " (ppr tvs $$ ppr tys) env
-- zip_ty_env _ _ env = env

instance Outputable TvSubst where
  ppr (TvSubst ins tenv)
    = brackets $ sep[ ptext (sLit "TvSubst"),
		      nest 2 (ptext (sLit "In scope:") <+> ppr ins),
		      nest 2 (ptext (sLit "Type env:") <+> ppr tenv) ]
\end{code}

%************************************************************************
%*									*
		Performing type or kind substitutions
%*									*
%************************************************************************

\begin{code}
-- | Type substitution making use of an 'TvSubst' that
-- is assumed to be open, see 'zipOpenTvSubst'
substTyWith :: [TyVar] -> [Type] -> Type -> Type
substTyWith tvs tys = ASSERT( length tvs == length tys )
		      substTy (zipOpenTvSubst tvs tys)

substKiWith :: [KindVar] -> [Kind] -> Kind -> Kind
substKiWith = substTyWith

-- | Type substitution making use of an 'TvSubst' that
-- is assumed to be open, see 'zipOpenTvSubst'
substTysWith :: [TyVar] -> [Type] -> [Type] -> [Type]
substTysWith tvs tys = ASSERT( length tvs == length tys )
		       substTys (zipOpenTvSubst tvs tys)

substKisWith :: [KindVar] -> [Kind] -> [Kind] -> [Kind]
substKisWith = substTysWith

-- | Substitute within a 'Type'
substTy :: TvSubst -> Type  -> Type
substTy subst ty | isEmptyTvSubst subst = ty
		 | otherwise	        = subst_ty subst ty

-- | Substitute within several 'Type's
substTys :: TvSubst -> [Type] -> [Type]
substTys subst tys | isEmptyTvSubst subst = tys
	           | otherwise	          = map (subst_ty subst) tys

-- | Substitute within a 'ThetaType'
substTheta :: TvSubst -> ThetaType -> ThetaType
substTheta subst theta
  | isEmptyTvSubst subst = theta
  | otherwise	         = map (substTy subst) theta

-- | Remove any nested binders mentioning the 'TyVar's in the 'TyVarSet'
deShadowTy :: TyVarSet -> Type -> Type
deShadowTy tvs ty
  = subst_ty (mkTvSubst in_scope emptyTvSubstEnv) ty
  where
    in_scope = mkInScopeSet tvs

subst_ty :: TvSubst -> Type -> Type
-- subst_ty is the main workhorse for type substitution
--
-- Note that the in_scope set is poked only if we hit a forall
-- so it may often never be fully computed
subst_ty subst ty
   = go ty
  where
    go (LitTy n)         = n `seq` LitTy n
    go (TyVarTy tv)      = substTyVar subst tv
    go (TyConApp tc tys) = let args = map go tys
                           in  args `seqList` TyConApp tc args

    go (FunTy arg res)   = (FunTy $! (go arg)) $! (go res)
    go (AppTy fun arg)   = mkAppTy (go fun) $! (go arg)
                -- The mkAppTy smart constructor is important
                -- we might be replacing (a Int), represented with App
                -- by [Int], represented with TyConApp
    go (ForAllTy tv ty)  = case substTyVarBndr subst tv of
                              (subst', tv') ->
                                 ForAllTy tv' $! (subst_ty subst' ty)

substTyVar :: TvSubst -> TyVar  -> Type
substTyVar (TvSubst _ tenv) tv
  | Just ty  <- lookupVarEnv tenv tv      = ty  -- See Note [Apply Once]
  | otherwise = ASSERT( isTyVar tv ) TyVarTy tv
  -- We do not require that the tyvar is in scope
  -- Reason: we do quite a bit of (substTyWith [tv] [ty] tau)
  -- and it's a nuisance to bring all the free vars of tau into
  -- scope --- and then force that thunk at every tyvar
  -- Instead we have an ASSERT in substTyVarBndr to check for capture

substTyVars :: TvSubst -> [TyVar] -> [Type]
substTyVars subst tvs = map (substTyVar subst) tvs

lookupTyVar :: TvSubst -> TyVar  -> Maybe Type
	-- See Note [Extending the TvSubst]
lookupTyVar (TvSubst _ tenv) tv = lookupVarEnv tenv tv

substTyVarBndr :: TvSubst -> TyVar -> (TvSubst, TyVar)
substTyVarBndr subst@(TvSubst in_scope tenv) old_var
  = ASSERT2( _no_capture, ppr old_var $$ ppr subst )
    (TvSubst (in_scope `extendInScopeSet` new_var) new_env, new_var)
  where
    new_env | no_change = delVarEnv tenv old_var
	    | otherwise = extendVarEnv tenv old_var (TyVarTy new_var)

    _no_capture = not (new_var `elemVarSet` tyVarsOfTypes (varEnvElts tenv))
    -- Assertion check that we are not capturing something in the substitution

    old_ki = tyVarKind old_var
    no_kind_change = isEmptyVarSet (tyVarsOfType old_ki) -- verify that kind is closed
    no_change = no_kind_change && (new_var == old_var)
	-- no_change means that the new_var is identical in
	-- all respects to the old_var (same unique, same kind)
	-- See Note [Extending the TvSubst]
	--
	-- In that case we don't need to extend the substitution
	-- to map old to new.  But instead we must zap any
	-- current substitution for the variable. For example:
	--	(\x.e) with id_subst = [x |-> e']
	-- Here we must simply zap the substitution for x

    new_var | no_kind_change = uniqAway in_scope old_var
            | otherwise = uniqAway in_scope $ updateTyVarKind (substTy subst) old_var
	-- The uniqAway part makes sure the new variable is not already in scope

cloneTyVarBndr :: TvSubst -> TyVar -> Unique -> (TvSubst, TyVar)
cloneTyVarBndr (TvSubst in_scope tv_env) tv uniq
  = (TvSubst (extendInScopeSet in_scope tv')
             (extendVarEnv tv_env tv (mkTyVarTy tv')), tv')
  where
    tv' = setVarUnique tv uniq	-- Simply set the unique; the kind
    	  	       	  	-- has no type variables to worry about
\end{code}

----------------------------------------------------
-- Kind Stuff

Kinds
~~~~~

For the description of subkinding in GHC, see
  http://hackage.haskell.org/trac/ghc/wiki/Commentary/Compiler/TypeType#Kinds

\begin{code}
type MetaKindVar = TyVar  -- invariant: MetaKindVar will always be a
                          -- TcTyVar with details MetaTv TauTv ...
-- meta kind var constructors and functions are in TcType

type SimpleKind = Kind
\end{code}

%************************************************************************
%*                                                                      *
        The kind of a type
%*                                                                      *
%************************************************************************

\begin{code}
typeKind :: Type -> Kind
typeKind (TyConApp tc tys)
  | isPromotedTyCon tc
  = ASSERT( tyConArity tc == length tys ) superKind
  | otherwise
  = kindAppResult (tyConKind tc) tys

typeKind (AppTy fun arg)      = kindAppResult (typeKind fun) [arg]
typeKind (LitTy l)            = typeLiteralKind l
typeKind (ForAllTy _ ty)      = typeKind ty
typeKind (TyVarTy tyvar)      = tyVarKind tyvar
typeKind _ty@(FunTy _arg res)
    -- Hack alert.  The kind of (Int -> Int#) is liftedTypeKind (*),
    --              not unliftedTypKind (#)
    -- The only things that can be after a function arrow are
    --   (a) types (of kind openTypeKind or its sub-kinds)
    --   (b) kinds (of super-kind TY) (e.g. * -> (* -> *))
    | isSuperKind k         = k
    | otherwise             = ASSERT2( isSubOpenTypeKind k, ppr _ty $$ ppr k ) liftedTypeKind
    where
      k = typeKind res

typeLiteralKind :: TyLit -> Kind
typeLiteralKind l =
  case l of
    NumTyLit _ -> typeNatKind
    StrTyLit _ -> typeSymbolKind
\end{code}

Kind inference
~~~~~~~~~~~~~~
During kind inference, a kind variable unifies only with
a "simple kind", sk
	sk ::= * | sk1 -> sk2
For example
	data T a = MkT a (T Int#)
fails.  We give T the kind (k -> *), and the kind variable k won't unify
with # (the kind of Int#).

Type inference
~~~~~~~~~~~~~~
When creating a fresh internal type variable, we give it a kind to express
constraints on it.  E.g. in (\x->e) we make up a fresh type variable for x,
with kind ??.

During unification we only bind an internal type variable to a type
whose kind is lower in the sub-kind hierarchy than the kind of the tyvar.

When unifying two internal type variables, we collect their kind constraints by
finding the GLB of the two.  Since the partial order is a tree, they only
have a glb if one is a sub-kind of the other.  In that case, we bind the
less-informative one to the more informative one.  Neat, eh?<|MERGE_RESOLUTION|>--- conflicted
+++ resolved
@@ -20,55 +20,45 @@
 
         -- * Main data types representing Types
 	-- $type_classification
-
+	
         -- $representation_types
         TyThing(..), Type, KindOrType, PredType, ThetaType,
-        Var, TyVar, isTyVar,
+        Var, TyVar, isTyVar, 
 
         -- ** Constructing and deconstructing types
         mkTyVarTy, mkTyVarTys, getTyVar, getTyVar_maybe,
 
-	mkAppTy, mkAppTys, mkNakedAppTys, splitAppTy, splitAppTys,
+	mkAppTy, mkAppTys, mkNakedAppTys, splitAppTy, splitAppTys, 
 	splitAppTy_maybe, repSplitAppTy_maybe,
 
-	mkFunTy, mkFunTys, splitFunTy, splitFunTy_maybe,
+	mkFunTy, mkFunTys, splitFunTy, splitFunTy_maybe, 
 	splitFunTys, splitFunTysN,
-	funResultTy, funArgTy, zipFunTys,
+	funResultTy, funArgTy, zipFunTys, 
 
 	mkTyConApp, mkTyConTy,
-	tyConAppTyCon_maybe, tyConAppArgs_maybe, tyConAppTyCon, tyConAppArgs,
+	tyConAppTyCon_maybe, tyConAppArgs_maybe, tyConAppTyCon, tyConAppArgs, 
 	splitTyConApp_maybe, splitTyConApp, tyConAppArgN,
 
-        mkForAllTy, mkForAllTys, splitForAllTy_maybe, splitForAllTys,
+        mkForAllTy, mkForAllTys, splitForAllTy_maybe, splitForAllTys, 
         mkPiKinds, mkPiType, mkPiTypes,
 	applyTy, applyTys, applyTysD, isForAllTy, dropForAlls,
 
         mkNumLitTy, isNumLitTy,
         mkStrLitTy, isStrLitTy,
 
-<<<<<<< HEAD
-	-- (Newtypes)
-	newTyConInstRhs, carefullySplitNewType_maybe,
-
-=======
         coAxNthLHS,
 	
 	-- (Newtypes)
 	newTyConInstRhs, 
 	
->>>>>>> 96ce0b02
 	-- Pred types
         mkFamilyTyConApp,
 	isDictLikeTy,
         mkEqPred, mkPrimEqPred,
         mkClassPred,
-<<<<<<< HEAD
-        noParenPred, isClassPred, isEqPred, isIPPred, isIPPred_maybe,
-=======
         noParenPred, isClassPred, isEqPred, 
         isIPPred, isIPPred_maybe, isIPTyCon, isIPClass,
         
->>>>>>> 96ce0b02
         -- Deconstructing predicate types
         PredTree(..), classifyPredType,
         getClassPredTys, getClassPredTys_maybe,
@@ -91,10 +81,10 @@
 
         -- ** Finding the kind of a type
         typeKind,
-
+        
         -- ** Common Kinds and SuperKinds
         anyKind, liftedTypeKind, unliftedTypeKind, openTypeKind,
-        constraintKind, superKind,
+        constraintKind, superKind, 
 
         -- ** Common Kind type constructors
         liftedTypeKindTyCon, openTypeKindTyCon, unliftedTypeKindTyCon,
@@ -102,23 +92,18 @@
 
 	-- * Type free variables
 	tyVarsOfType, tyVarsOfTypes,
-	expandTypeSynonyms,
-	typeSize, varSetElemsKvsFirst,
+	expandTypeSynonyms, 
+	typeSize, varSetElemsKvsFirst, 
 
 	-- * Type comparison
-<<<<<<< HEAD
-        eqType, eqTypeX, eqTypes, cmpType, cmpTypes,
-	eqPred, eqPredX, cmpPred, eqKind,
-=======
         eqType, eqTypeX, eqTypes, cmpType, cmpTypes, 
 	eqPred, eqPredX, cmpPred, eqKind, eqTyVarBndrs,
->>>>>>> 96ce0b02
 
 	-- * Forcing evaluation of types
         seqType, seqTypes,
 
         -- * Other views onto Types
-        coreView, tcView,
+        coreView, tcView, 
 
         UnaryType, RepType(..), flattenRepType, repType,
 
@@ -128,10 +113,10 @@
 	-- * Main type substitution data types
 	TvSubstEnv,	-- Representation widely visible
 	TvSubst(..), 	-- Representation visible to a few friends
-
+	
 	-- ** Manipulating type substitutions
 	emptyTvSubstEnv, emptyTvSubst,
-
+	
 	mkTvSubst, mkOpenTvSubst, zipOpenTvSubst, zipTopTvSubst, mkTopTvSubst, notElemTvSubst,
         getTvSubstEnv, setTvSubstEnv,
         zapTvSubstEnv, getTvInScope,
@@ -141,15 +126,15 @@
         isEmptyTvSubst, unionTvSubst,
 
 	-- ** Performing substitution on types and kinds
-	substTy, substTys, substTyWith, substTysWith, substTheta,
+	substTy, substTys, substTyWith, substTysWith, substTheta, 
         substTyVar, substTyVars, substTyVarBndr,
         cloneTyVarBndr, deShadowTy, lookupTyVar,
         substKiWith, substKisWith,
 
 	-- * Pretty-printing
-	pprType, pprParendType, pprTypeApp, pprTyThingCategory, pprTyThing,
+	pprType, pprParendType, pprTypeApp, pprTyThingCategory, pprTyThing, 
         pprTvBndr, pprTvBndrs, pprForAll, pprSigmaType,
-	pprEqPred, pprTheta, pprThetaArrowTy, pprClassPred,
+	pprEqPred, pprTheta, pprThetaArrowTy, pprClassPred, 
         pprKind, pprParendKind, pprSourceTyCon,
 
         -- * Tidying type related things up for printing
@@ -220,7 +205,7 @@
 -- [Algebraic]          Iff it is a type with one or more constructors, whether
 -- 			declared with @data@ or @newtype@.
 -- 			An algebraic type is one that can be deconstructed
--- 			with a case expression. This is /not/ the same as
+-- 			with a case expression. This is /not/ the same as 
 --			lifted types, because we also include unboxed
 -- 			tuples in this classification.
 -- 
@@ -270,16 +255,16 @@
 -- ^ In Core, we \"look through\" non-recursive newtypes and 'PredTypes': this
 -- function tries to obtain a different view of the supplied type given this
 --
--- Strips off the /top layer only/ of a type to give
--- its underlying representation type.
+-- Strips off the /top layer only/ of a type to give 
+-- its underlying representation type. 
 -- Returns Nothing if there is nothing to look through.
 --
 -- By being non-recursive and inlined, this case analysis gets efficiently
 -- joined onto the case analysis that the caller is already doing
-coreView (TyConApp tc tys) | Just (tenv, rhs, tys') <- coreExpandTyCon_maybe tc tys
+coreView (TyConApp tc tys) | Just (tenv, rhs, tys') <- coreExpandTyCon_maybe tc tys 
               = Just (mkAppTys (substTy (mkTopTvSubst tenv) rhs) tys')
                -- Its important to use mkAppTys, rather than (foldl AppTy),
-               -- because the function part might well return a
+               -- because the function part might well return a 
                -- partially-applied type constructor; indeed, usually will!
 coreView _                 = Nothing
 
@@ -287,7 +272,7 @@
 {-# INLINE tcView #-}
 tcView :: Type -> Maybe Type
 -- ^ Similar to 'coreView', but for the type checker, which just looks through synonyms
-tcView (TyConApp tc tys) | Just (tenv, rhs, tys') <- tcExpandTyCon_maybe tc tys
+tcView (TyConApp tc tys) | Just (tenv, rhs, tys') <- tcExpandTyCon_maybe tc tys 
 			 = Just (mkAppTys (substTy (mkTopTvSubst tenv) rhs) tys')
 tcView _                 = Nothing
   -- You might think that tcView belows in TcType rather than Type, but unfortunately
@@ -299,11 +284,11 @@
 -- ^ Expand out all type synonyms.  Actually, it'd suffice to expand out
 -- just the ones that discard type variables (e.g.  type Funny a = Int)
 -- But we don't know which those are currently, so we just expand all.
-expandTypeSynonyms ty
+expandTypeSynonyms ty 
   = go ty
   where
     go (TyConApp tc tys)
-      | Just (tenv, rhs, tys') <- tcExpandTyCon_maybe tc tys
+      | Just (tenv, rhs, tys') <- tcExpandTyCon_maybe tc tys 
       = go (mkAppTys (substTy (mkTopTvSubst tenv) rhs) tys')
       | otherwise
       = TyConApp tc (map go tys)
@@ -339,7 +324,7 @@
 -- | Attempts to obtain the type variable underlying a 'Type'
 getTyVar_maybe :: Type -> Maybe TyVar
 getTyVar_maybe ty | Just ty' <- coreView ty = getTyVar_maybe ty'
-getTyVar_maybe (TyVarTy tv) 	 	    = Just tv
+getTyVar_maybe (TyVarTy tv) 	 	    = Just tv  
 getTyVar_maybe _                            = Nothing
 
 \end{code}
@@ -348,7 +333,7 @@
 ---------------------------------------------------------------------
 				AppTy
 				~~~~~
-We need to be pretty careful with AppTy to make sure we obey the
+We need to be pretty careful with AppTy to make sure we obey the 
 invariant that a TyConApp is always visibly so.  mkAppTy maintains the
 invariant: use it.
 
@@ -357,7 +342,7 @@
 mkAppTy :: Type -> Type -> Type
 mkAppTy (TyConApp tc tys) ty2 = mkTyConApp tc (tys ++ [ty2])
 mkAppTy ty1               ty2 = AppTy ty1 ty2
-	-- Note that the TyConApp could be an
+	-- Note that the TyConApp could be an 
 	-- under-saturated type synonym.  GHC allows that; e.g.
 	--	type Foo k = k a -> k a
 	--	type Id x = x
@@ -387,12 +372,12 @@
 
 -------------
 repSplitAppTy_maybe :: Type -> Maybe (Type,Type)
--- ^ Does the AppTy split as in 'splitAppTy_maybe', but assumes that
+-- ^ Does the AppTy split as in 'splitAppTy_maybe', but assumes that 
 -- any Core view stuff is already done
 repSplitAppTy_maybe (FunTy ty1 ty2)   = Just (TyConApp funTyCon [ty1], ty2)
 repSplitAppTy_maybe (AppTy ty1 ty2)   = Just (ty1, ty2)
-repSplitAppTy_maybe (TyConApp tc tys)
-  | isDecomposableTyCon tc || tys `lengthExceeds` tyConArity tc
+repSplitAppTy_maybe (TyConApp tc tys) 
+  | isDecomposableTyCon tc || tys `lengthExceeds` tyConArity tc 
   , Just (tys', ty') <- snocView tys
   = Just (TyConApp tc tys', ty')    -- Never create unsaturated type family apps!
 repSplitAppTy_maybe _other = Nothing
@@ -464,7 +449,7 @@
 mkFunTys :: [Type] -> Type -> Type
 mkFunTys tys ty = foldr mkFunTy ty tys
 
-isFunTy :: Type -> Bool
+isFunTy :: Type -> Bool 
 isFunTy ty = isJust (splitFunTy_maybe ty)
 
 splitFunTy :: Type -> (Type, Type)
@@ -504,11 +489,11 @@
 zipFunTys orig_xs orig_ty = split [] orig_xs orig_ty orig_ty
   where
     split acc []     nty _                 = (reverse acc, nty)
-    split acc xs     nty ty
+    split acc xs     nty ty 
 	  | Just ty' <- coreView ty 	   = split acc xs nty ty'
     split acc (x:xs) _   (FunTy arg res)   = split ((x,arg):acc) xs res res
     split _   _      _   _                 = pprPanic "zipFunTys" (ppr orig_xs <+> ppr orig_ty)
-
+    
 funResultTy :: Type -> Type
 -- ^ Extract the function result type and panic if that is not possible
 funResultTy ty | Just ty' <- coreView ty = funResultTy ty'
@@ -527,7 +512,7 @@
 				~~~~~~~~
 
 \begin{code}
--- | A key function: builds a 'TyConApp' or 'FunTy' as apppropriate to
+-- | A key function: builds a 'TyConApp' or 'FunTy' as apppropriate to 
 -- its arguments.  Applies its arguments to the constructor from left to right.
 mkTyConApp :: TyCon -> [Type] -> Type
 mkTyConApp tycon tys
@@ -564,7 +549,7 @@
 
 tyConAppArgN :: Int -> Type -> Type
 -- Executing Nth
-tyConAppArgN n ty
+tyConAppArgN n ty 
   = case tyConAppArgs_maybe ty of
       Just tys -> ASSERT2( n < length tys, ppr n <+> ppr tys ) tys !! n
       Nothing  -> pprPanic "tyConAppArgN" (ppr n <+> ppr ty)
@@ -586,9 +571,9 @@
 splitTyConApp_maybe _                 = Nothing
 
 newTyConInstRhs :: TyCon -> [Type] -> Type
--- ^ Unwrap one 'layer' of newtype on a type constructor and its arguments, using an
+-- ^ Unwrap one 'layer' of newtype on a type constructor and its arguments, using an 
 -- eta-reduced version of the @newtype@ if possible
-newTyConInstRhs tycon tys
+newTyConInstRhs tycon tys 
     = ASSERT2( equalLength tvs tys1, ppr tycon $$ ppr tys $$ ppr tvs )
       mkAppTys (substTyWith tvs tys1 ty) tys2
   where
@@ -608,11 +593,11 @@
 
 	type Foo a = a -> a
 
-we want
+we want 
 	splitFunTys (a -> Foo a) = ([a], Foo a)
 not			           ([a], a -> a)
 
-The reason is that we then get better (shorter) type signatures in
+The reason is that we then get better (shorter) type signatures in 
 interfaces.  Notably this plays a role in tcTySigs in TcBinds.lhs.
 
 
@@ -624,8 +609,8 @@
 
   newtype Id  x = MkId x
   newtype Fix f = MkFix (f (Fix f))
-  newtype T     = MkT (T -> T)
-
+  newtype T     = MkT (T -> T) 
+  
   Type	         Expansion
  --------------------------
   T		 T -> T
@@ -635,7 +620,7 @@
 
 Notice that we can expand T, even though it's recursive.
 And we can expand Id (Id Int), even though the Id shows up
-twice at the outer level.
+twice at the outer level.  
 
 So, when expanding, we keep track of when we've seen a recursive
 newtype at outermost level; and bale out if we see it again.
@@ -701,24 +686,6 @@
 
     go _ ty = UnaryRep ty
 
-<<<<<<< HEAD
-carefullySplitNewType_maybe :: NameSet -> TyCon -> [Type] -> Maybe (NameSet,Type)
--- Return the representation of a newtype, unless
--- we've seen it already: see Note [Expanding newtypes]
--- Assumes the newtype is saturated
-carefullySplitNewType_maybe rec_nts tc tys
-  | isNewTyCon tc
-  , tys `lengthAtLeast` tyConArity tc
-  , not (tc_name `elemNameSet` rec_nts) = Just (rec_nts', newTyConInstRhs tc tys)
-  | otherwise	   	                = Nothing
-  where
-    tc_name = tyConName tc
-    rec_nts' | isRecursiveTyCon tc = addOneToNameSet rec_nts tc_name
-	     | otherwise	   = rec_nts
-
-
-=======
->>>>>>> 96ce0b02
 -- ToDo: this could be moved to the code generator, using splitTyConApp instead
 -- of inspecting the type directly.
 
@@ -730,7 +697,7 @@
       UnaryRep rep -> case rep of
         TyConApp tc _ -> tyConPrimRep tc
         FunTy _ _     -> PtrRep
-        AppTy _ _     -> PtrRep      -- See Note [AppTy rep]
+        AppTy _ _     -> PtrRep      -- See Note [AppTy rep] 
         TyVarTy _     -> PtrRep
         _             -> pprPanic "typePrimRep: UnaryRep" (ppr ty)
 
@@ -745,7 +712,7 @@
 ~~~~~~~~~~~~~~~~
 Types of the form 'f a' must be of kind *, not #, so we are guaranteed
 that they are represented by pointers.  The reason is that f must have
-kind (kk -> kk) and kk cannot be unlifted; see Note [The kind invariant]
+kind (kk -> kk) and kk cannot be unlifted; see Note [The kind invariant] 
 in TypeRep.
 
 ---------------------------------------------------------------------
@@ -765,9 +732,9 @@
 -- mkPiKinds [k1, k2, (a:k1 -> *)] k2
 -- returns forall k1 k2. (k1 -> *) -> k2
 mkPiKinds [] res = res
-mkPiKinds (tv:tvs) res
+mkPiKinds (tv:tvs) res 
   | isKindVar tv = ForAllTy tv          (mkPiKinds tvs res)
-  | otherwise  = FunTy (tyVarKind tv) (mkPiKinds tvs res)
+  | otherwise    = FunTy (tyVarKind tv) (mkPiKinds tvs res)
 
 mkPiType  :: Var -> Type -> Type
 -- ^ Makes a @(->)@ type or a forall type, depending
@@ -841,7 +808,7 @@
 -- This really can happen, but only (I think) in situations involving
 -- undefined.  For example:
 --       undefined :: forall a. a
--- Term: undefined @(forall b. b->b) @Int
+-- Term: undefined @(forall b. b->b) @Int 
 -- This term should have type (Int -> Int), but notice that
 -- there are more type args than foralls in 'undefined's type.
 
@@ -851,20 +818,20 @@
 
 applyTysD :: SDoc -> Type -> [Type] -> Type	-- Debug version
 applyTysD _   orig_fun_ty []      = orig_fun_ty
-applyTysD doc orig_fun_ty arg_tys
+applyTysD doc orig_fun_ty arg_tys 
   | n_tvs == n_args 	-- The vastly common case
   = substTyWith tvs arg_tys rho_ty
   | n_tvs > n_args 	-- Too many for-alls
-  = substTyWith (take n_args tvs) arg_tys
+  = substTyWith (take n_args tvs) arg_tys 
 		(mkForAllTys (drop n_args tvs) rho_ty)
   | otherwise		-- Too many type args
   = ASSERT2( n_tvs > 0, doc $$ ppr orig_fun_ty )	-- Zero case gives infnite loop!
     applyTysD doc (substTyWith tvs (take n_tvs arg_tys) rho_ty)
 	          (drop n_tvs arg_tys)
   where
-    (tvs, rho_ty) = splitForAllTys orig_fun_ty
+    (tvs, rho_ty) = splitForAllTys orig_fun_ty 
     n_tvs = length tvs
-    n_args = length arg_tys
+    n_args = length arg_tys     
 \end{code}
 
 
@@ -928,14 +895,14 @@
 mkEqPred ty1 ty2
   = WARN( not (k `eqKind` typeKind ty2), ppr ty1 $$ ppr ty2 $$ ppr k $$ ppr (typeKind ty2) )
     TyConApp eqTyCon [k, ty1, ty2]
-  where
+  where 
     k = typeKind ty1
 
 mkPrimEqPred :: Type -> Type -> Type
 mkPrimEqPred ty1  ty2
   = WARN( not (k `eqKind` typeKind ty2), ppr ty1 $$ ppr ty2 )
     TyConApp eqPrimTyCon [k, ty1, ty2]
-  where
+  where 
     k = typeKind ty1
 \end{code}
 
@@ -965,7 +932,7 @@
     t = blah
 then we want to treat t as cheap under "-fdicts-cheap" for example.
 (Implication constraints are normally inlined, but sadly not if the
-occurrence is itself inside an INLINE function!  Until we revise the
+occurrence is itself inside an INLINE function!  Until we revise the 
 handling of implication constraints, that is.)  This turned out to
 be important in getting good arities in DPH code.  Example:
 
@@ -1013,27 +980,27 @@
         Nothing          -> pprPanic "getClassPredTys" (ppr ty)
 
 getClassPredTys_maybe :: PredType -> Maybe (Class, [Type])
-getClassPredTys_maybe ty = case splitTyConApp_maybe ty of
+getClassPredTys_maybe ty = case splitTyConApp_maybe ty of 
         Just (tc, tys) | Just clas <- tyConClass_maybe tc -> Just (clas, tys)
         _ -> Nothing
 
 getEqPredTys :: PredType -> (Type, Type)
-getEqPredTys ty
-  = case splitTyConApp_maybe ty of
+getEqPredTys ty 
+  = case splitTyConApp_maybe ty of 
       Just (tc, (_ : ty1 : ty2 : tys)) -> ASSERT( tc `hasKey` eqTyConKey && null tys )
                                           (ty1, ty2)
       _ -> pprPanic "getEqPredTys" (ppr ty)
 
 getEqPredTys_maybe :: PredType -> Maybe (Type, Type)
-getEqPredTys_maybe ty
-  = case splitTyConApp_maybe ty of
+getEqPredTys_maybe ty 
+  = case splitTyConApp_maybe ty of 
       Just (tc, [_, ty1, ty2]) | tc `hasKey` eqTyConKey -> Just (ty1, ty2)
       _ -> Nothing
 \end{code}
 
 %************************************************************************
 %*									*
-                   Size
+                   Size									
 %*									*
 %************************************************************************
 
@@ -1048,7 +1015,7 @@
 
 varSetElemsKvsFirst :: VarSet -> [TyVar]
 -- {k1,a,k2,b} --> [k1,k2,a,b]
-varSetElemsKvsFirst set
+varSetElemsKvsFirst set 
   = kvs ++ tvs
   where
     (kvs, tvs) = partition isKindVar (varSetElems set)
@@ -1094,7 +1061,7 @@
 --
 -- In that case we want to print @T [a]@, where @T@ is the family 'TyCon'
 pprSourceTyCon :: TyCon -> SDoc
-pprSourceTyCon tycon
+pprSourceTyCon tycon 
   | Just (fam_tc, tys) <- tyConFamInst_maybe tycon
   = ppr $ fam_tc `TyConApp` tys	       -- can't be FunTyCon
   | otherwise
@@ -1130,7 +1097,7 @@
 -- Should only be applied to /types/, as opposed to e.g. partially
 -- saturated type constructors
 isAlgType :: Type -> Bool
-isAlgType ty
+isAlgType ty 
   = case splitTyConApp_maybe ty of
       Just (tc, ty_args) -> ASSERT( ty_args `lengthIs` tyConArity tc )
 			    isAlgTyCon tc
@@ -1151,14 +1118,14 @@
 \begin{code}
 -- | Computes whether an argument (or let right hand side) should
 -- be computed strictly or lazily, based only on its type.
--- Works just like 'isUnLiftedType', except that it has a special case
+-- Works just like 'isUnLiftedType', except that it has a special case 
 -- for dictionaries (i.e. does not work purely on representation types)
 
 -- Since it takes account of class 'PredType's, you might think
 -- this function should be in 'TcType', but 'isStrictType' is used by 'DataCon',
 -- which is below 'TcType' in the hierarchy, so it's convenient to put it here.
 --
--- We may be strict in dictionary types, but only if it
+-- We may be strict in dictionary types, but only if it 
 -- has more than one component.
 --
 -- (Being strict in a single-component dictionary risks
@@ -1207,7 +1174,7 @@
 
 %************************************************************************
 %*									*
-		Comparision for types
+		Comparision for types 
 	(We don't use instances so that we know where it happens)
 %*									*
 %************************************************************************
@@ -1217,7 +1184,7 @@
 eqKind = eqType
 
 eqType :: Type -> Type -> Bool
--- ^ Type equality on source types. Does not look through @newtypes@ or
+-- ^ Type equality on source types. Does not look through @newtypes@ or 
 -- 'PredType's, but it does look through type synonyms.
 eqType t1 t2 = isEqual $ cmpType t1 t2
 
@@ -1406,7 +1373,7 @@
 extendTvSubst (TvSubst in_scope tenv) tv ty = TvSubst in_scope (extendVarEnv tenv tv ty)
 
 extendTvSubstList :: TvSubst -> [TyVar] -> [Type] -> TvSubst
-extendTvSubstList (TvSubst in_scope tenv) tvs tys
+extendTvSubstList (TvSubst in_scope tenv) tvs tys 
   = TvSubst in_scope (extendVarEnvList tenv (tvs `zip` tys))
 
 unionTvSubst :: TvSubst -> TvSubst -> TvSubst
@@ -1422,7 +1389,7 @@
 
 -- Note [Generating the in-scope set for a substitution]
 -- ~~~~~~~~~~~~~~~~~~~~~~~~~~~~~~~~~~~~~~~~~~~~~~~~~~~~~
--- If we want to substitute [a -> ty1, b -> ty2] I used to
+-- If we want to substitute [a -> ty1, b -> ty2] I used to 
 -- think it was enough to generate an in-scope set that includes
 -- fv(ty1,ty2).  But that's not enough; we really should also take the
 -- free vars of the type we are substituting into!  Example:
@@ -1441,19 +1408,19 @@
 -- | Generates the in-scope set for the 'TvSubst' from the types in the incoming
 -- environment, hence "open"
 zipOpenTvSubst :: [TyVar] -> [Type] -> TvSubst
-zipOpenTvSubst tyvars tys
+zipOpenTvSubst tyvars tys 
   | debugIsOn && (length tyvars /= length tys)
   = pprTrace "zipOpenTvSubst" (ppr tyvars $$ ppr tys) emptyTvSubst
   | otherwise
   = TvSubst (mkInScopeSet (tyVarsOfTypes tys)) (zipTyEnv tyvars tys)
 
--- | Called when doing top-level substitutions. Here we expect that the
+-- | Called when doing top-level substitutions. Here we expect that the 
 -- free vars of the range of the substitution will be empty.
 mkTopTvSubst :: [(TyVar, Type)] -> TvSubst
 mkTopTvSubst prs = TvSubst emptyInScopeSet (mkVarEnv prs)
 
 zipTopTvSubst :: [TyVar] -> [Type] -> TvSubst
-zipTopTvSubst tyvars tys
+zipTopTvSubst tyvars tys 
   | debugIsOn && (length tyvars /= length tys)
   = pprTrace "zipTopTvSubst" (ppr tyvars $$ ppr tys) emptyTvSubst
   | otherwise
@@ -1466,21 +1433,21 @@
   | otherwise
   = zip_ty_env tyvars tys emptyVarEnv
 
--- Later substitutions in the list over-ride earlier ones,
+-- Later substitutions in the list over-ride earlier ones, 
 -- but there should be no loops
 zip_ty_env :: [TyVar] -> [Type] -> TvSubstEnv -> TvSubstEnv
 zip_ty_env []       []       env = env
 zip_ty_env (tv:tvs) (ty:tys) env = zip_ty_env tvs tys (extendVarEnv env tv ty)
-	-- There used to be a special case for when
+	-- There used to be a special case for when 
 	--	ty == TyVarTy tv
 	-- (a not-uncommon case) in which case the substitution was dropped.
 	-- But the type-tidier changes the print-name of a type variable without
-	-- changing the unique, and that led to a bug.   Why?  Pre-tidying, we had
+	-- changing the unique, and that led to a bug.   Why?  Pre-tidying, we had 
 	-- a type {Foo t}, where Foo is a one-method class.  So Foo is really a newtype.
-	-- And it happened that t was the type variable of the class.  Post-tiding,
+	-- And it happened that t was the type variable of the class.  Post-tiding, 
 	-- it got turned into {Foo t2}.  The ext-core printer expanded this using
 	-- sourceTypeRep, but that said "Oh, t == t2" because they have the same unique,
-	-- and so generated a rep type mentioning t not t2.
+	-- and so generated a rep type mentioning t not t2.  
 	--
 	-- Simplest fix is to nuke the "optimisation"
 zip_ty_env tvs      tys      env   = pprTrace "Var/Type length mismatch: " (ppr tvs $$ ppr tys) env
@@ -1489,7 +1456,7 @@
 instance Outputable TvSubst where
   ppr (TvSubst ins tenv)
     = brackets $ sep[ ptext (sLit "TvSubst"),
-		      nest 2 (ptext (sLit "In scope:") <+> ppr ins),
+		      nest 2 (ptext (sLit "In scope:") <+> ppr ins), 
 		      nest 2 (ptext (sLit "Type env:") <+> ppr tenv) ]
 \end{code}
 
@@ -1536,7 +1503,7 @@
 
 -- | Remove any nested binders mentioning the 'TyVar's in the 'TyVarSet'
 deShadowTy :: TyVarSet -> Type -> Type
-deShadowTy tvs ty
+deShadowTy tvs ty 
   = subst_ty (mkTvSubst in_scope emptyTvSubstEnv) ty
   where
     in_scope = mkInScopeSet tvs
@@ -1545,7 +1512,7 @@
 -- subst_ty is the main workhorse for type substitution
 --
 -- Note that the in_scope set is poked only if we hit a forall
--- so it may often never be fully computed
+-- so it may often never be fully computed 
 subst_ty subst ty
    = go ty
   where
@@ -1582,7 +1549,7 @@
 
 substTyVarBndr :: TvSubst -> TyVar -> (TvSubst, TyVar)
 substTyVarBndr subst@(TvSubst in_scope tenv) old_var
-  = ASSERT2( _no_capture, ppr old_var $$ ppr subst )
+  = ASSERT2( _no_capture, ppr old_var $$ ppr subst ) 
     (TvSubst (in_scope `extendInScopeSet` new_var) new_env, new_var)
   where
     new_env | no_change = delVarEnv tenv old_var
@@ -1599,7 +1566,7 @@
 	-- See Note [Extending the TvSubst]
 	--
 	-- In that case we don't need to extend the substitution
-	-- to map old to new.  But instead we must zap any
+	-- to map old to new.  But instead we must zap any 
 	-- current substitution for the variable. For example:
 	--	(\x.e) with id_subst = [x |-> e']
 	-- Here we must simply zap the substitution for x
@@ -1653,7 +1620,7 @@
 typeKind (ForAllTy _ ty)      = typeKind ty
 typeKind (TyVarTy tyvar)      = tyVarKind tyvar
 typeKind _ty@(FunTy _arg res)
-    -- Hack alert.  The kind of (Int -> Int#) is liftedTypeKind (*),
+    -- Hack alert.  The kind of (Int -> Int#) is liftedTypeKind (*), 
     --              not unliftedTypKind (#)
     -- The only things that can be after a function arrow are
     --   (a) types (of kind openTypeKind or its sub-kinds)
@@ -1672,19 +1639,19 @@
 
 Kind inference
 ~~~~~~~~~~~~~~
-During kind inference, a kind variable unifies only with
+During kind inference, a kind variable unifies only with 
 a "simple kind", sk
 	sk ::= * | sk1 -> sk2
-For example
+For example 
 	data T a = MkT a (T Int#)
 fails.  We give T the kind (k -> *), and the kind variable k won't unify
 with # (the kind of Int#).
 
 Type inference
 ~~~~~~~~~~~~~~
-When creating a fresh internal type variable, we give it a kind to express
-constraints on it.  E.g. in (\x->e) we make up a fresh type variable for x,
-with kind ??.
+When creating a fresh internal type variable, we give it a kind to express 
+constraints on it.  E.g. in (\x->e) we make up a fresh type variable for x, 
+with kind ??.  
 
 During unification we only bind an internal type variable to a type
 whose kind is lower in the sub-kind hierarchy than the kind of the tyvar.
