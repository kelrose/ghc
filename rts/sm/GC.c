/* -----------------------------------------------------------------------------
 *
 * (c) The GHC Team 1998-2008
 *
 * Generational garbage collector
 *
 * Documentation on the architecture of the Garbage Collector can be
 * found in the online commentary:
 * 
 *   http://hackage.haskell.org/trac/ghc/wiki/Commentary/Rts/Storage/GC
 *
 * ---------------------------------------------------------------------------*/

#include "PosixSource.h"
#include "Rts.h"
#include "HsFFI.h"

#include "Storage.h"
#include "RtsUtils.h"
#include "Apply.h"
#include "Updates.h"
#include "Stats.h"
#include "Schedule.h"
#include "Sanity.h"
#include "BlockAlloc.h"
#include "ProfHeap.h"
#include "Weak.h"
#include "Prelude.h"
#include "RtsSignals.h"
#include "STM.h"
#if defined(RTS_GTK_FRONTPANEL)
#include "FrontPanel.h"
#endif
#include "Trace.h"
#include "RetainerProfile.h"
#include "LdvProfile.h"
#include "RaiseAsync.h"
#include "Papi.h"
#include "Stable.h"

#include "GC.h"
#include "GCThread.h"
#include "GCTDecl.h"
#include "Compact.h"
#include "Evac.h"
#include "Scav.h"
#include "GCUtils.h"
#include "MarkStack.h"
#include "MarkWeak.h"
#include "Sparks.h"
#include "Sweep.h"
#include "Globalise.h"

#include <string.h> // for memset()
#include <unistd.h>

/* -----------------------------------------------------------------------------
   Global variables
   -------------------------------------------------------------------------- */

/* STATIC OBJECT LIST.
 *
 * During GC:
 * We maintain a linked list of static objects that are still live.
 * The requirements for this list are:
 *
 *  - we need to scan the list while adding to it, in order to
 *    scavenge all the static objects (in the same way that
 *    breadth-first scavenging works for dynamic objects).
 *
 *  - we need to be able to tell whether an object is already on
 *    the list, to break loops.
 *
 * Each static object has a "static link field", which we use for
 * linking objects on to the list.  We use a stack-type list, consing
 * objects on the front as they are added (this means that the
 * scavenge phase is depth-first, not breadth-first, but that
 * shouldn't matter).  
 *
 * A separate list is kept for objects that have been scavenged
 * already - this is so that we can zero all the marks afterwards.
 *
 * An object is on the list if its static link field is non-zero; this
 * means that we have to mark the end of the list with '1', not NULL.  
 *
 * Extra notes for generational GC:
 *
 * Each generation has a static object list associated with it.  When
 * collecting generations up to N, we treat the static object lists
 * from generations > N as roots.
 *
 * We build up a static object list while collecting generations 0..N,
 * which is then appended to the static object list of generation N+1.
 */

/* N is the oldest generation being collected, where the generations
 * are numbered starting at 0.  A major GC (indicated by the major_gc
 * flag) is when we're collecting all generations.  We only attempt to
 * deal with static objects and GC CAFs when doing a major GC.
 */
rtsBool major_gc;

rtsBool work_stealing;

nat next_gc_gen;

// Number of threads running in *this* GC
nat n_gc_threads;

/* Data used for allocation area sizing.
 */
static lnat g0_pcnt_kept = 30; // percentage of g0 live at last minor GC 

/* Mut-list stats */
#ifdef DEBUG
nat mutlist_MUTVARS,
    mutlist_MUTARRS,
    mutlist_MVARS,
    mutlist_OTHERS;
#endif

/* Thread-local data for each GC thread
 */
gc_thread **gc_threads = NULL;

#if !defined(THREADED_RTS)
StgWord8 the_gc_thread[sizeof(gc_thread) + 64 * sizeof(gen_workspace)];
#endif

// The number of currently active GC threads; use inc_running()/dec_running()
static volatile StgWord gc_running_threads;

#if defined(THREADED_RTS)
static Mutex gc_local_mutex;
#endif

DECLARE_GCT

/* -----------------------------------------------------------------------------
   Static function declarations
   -------------------------------------------------------------------------- */

static void    mark_root               (void *user, StgClosure **root);
static void    zero_static_object_list (StgClosure* first_static);
static nat     determine_collect_gen   (void);
static void    stash_mut_list          (Capability *cap, nat gen_no);
static void    prepare_collected_gen   (generation *gen);
static void    prepare_uncollected_gen (nat gc_type, generation *gen);
static void    init_gc_thread          (gc_thread *);
static void    prepare_gc_thread       (void);
static void    resize_generations      (void);
static void    resize_nursery          (lnat copied, nat N);
static void    scavenge_until_all_done (void);
static StgWord inc_running             (void);
static StgWord dec_running             (void);
static void    wakeup_gc_threads       (nat me, nat N);
static void    shutdown_gc_threads     (nat me);
static void    collect_gct_blocks      (void);
static void    freeMarkStack           (void);

#if 0 && defined(DEBUG)
static void gcCAFs                  (void);
#endif

/* -----------------------------------------------------------------------------
   GarbageCollect: the main entry point to the garbage collector.

   Locks held: all capabilities are held throughout GarbageCollect().
   -------------------------------------------------------------------------- */

void
GarbageCollect (nat N, // generation to collect
                nat gc_type USED_IF_THREADS,
                Capability *cap)
{
  bdescr *bd;
  generation *gen;
  lnat live_words, live_blocks;
  lnat allocated, copied, max_copied, avg_copied, slop;
  gc_thread *saved_gct;
  nat g, n;

  // necessary if we stole a callee-saves register for gct:
  saved_gct = gct;

#ifdef PROFILING
  CostCentreStack *prev_CCS;
#endif

  if (gc_type != GC_LOCAL) { ACQUIRE_SM_LOCK; }

#if defined(RTS_USER_SIGNALS)
  if (RtsFlags.MiscFlags.install_signal_handlers && 
      gc_type != GC_LOCAL) {
    // block signals
    blockUserSignals();
  }
#endif

  ASSERT(sizeof(gen_workspace) == 16 * sizeof(StgWord));
  // otherwise adjust the padding in gen_workspace.

  // this is the main thread
  SET_GCT(gc_threads[cap->no]);

  gct->gc_type = gc_type;
  major_gc = (N == RtsFlags.GcFlags.generations-1);

  // tell the stats department that we've started a GC 
  stat_startGC(gct);

  // lock the StablePtr table
  if (gc_type != GC_LOCAL) stablePtrPreGC();

//  if (gc_type == GC_LOCAL) { ACQUIRE_LOCK(&gct->local_gc_lock); }

#ifdef DEBUG
  // these are stats only; we could make them thread-local but it
  // doesn't matter if they aren't accurate.
  mutlist_MUTVARS = 0;
  mutlist_MUTARRS = 0;
  mutlist_OTHERS  = 0;
#endif

  // attribute any costs to CCS_GC 
#ifdef PROFILING
  prev_CCS = CCCS;
  CCCS = CCS_GC;
#endif

  // Approximate how much we allocated since the last GC.
  if (gc_type == GC_LOCAL) {
      allocated = calcAllocatedCap(cap, rtsFalse);
  } else {
      allocated = calcAllocated(rtsFalse/* don't count the nursery yet */);
  }

  /* Figure out which generation to collect
   */
  if (gc_type == GC_LOCAL) {
      ASSERT(N == 0);
  }
  gct->collect_gen = N;

#if defined(THREADED_RTS)
  if (gc_type == GC_LOCAL) {
      work_stealing = rtsFalse;
  } else {
      work_stealing = RtsFlags.ParFlags.parGcLoadBalancingEnabled &&
                      N >= RtsFlags.ParFlags.parGcLoadBalancingGen;
  }
      // It's not always a good idea to do load balancing in parallel
      // GC.  In particular, for a parallel program we don't want to
      // lose locality by moving cached data into another CPU's cache
      // (this effect can be quite significant). 
      //
      // We could have a more complex way to deterimine whether to do
      // work stealing or not, e.g. it might be a good idea to do it
      // if the heap is big.  For now, we just turn it on or off with
      // a flag.
#endif

  gc_running_threads = 0;

#if defined(THREADED_RTS)
  // How many threads will be participating in this GC?
  if (gc_type == GC_PAR) {
      n_gc_threads = RtsFlags.ParFlags.nNodes;
  } else {
      n_gc_threads = 1;
  }
#else
  n_gc_threads = 1;
#endif

  debugTrace(DEBUG_gc, "GC (%s, gen %d): %ld MB in use, using %d thread(s)",
             gc_type==GC_LOCAL ? "GC_LOCAL" :
             gc_type==GC_PAR   ? "GC_PAR"   : "GC_SEQ",
             N, mblocks_allocated, n_gc_threads);

#ifdef RTS_GTK_FRONTPANEL
  if (RtsFlags.GcFlags.frontpanel) {
      updateFrontPanelBeforeGC(N);
  }
#endif

#ifdef DEBUG
  // check for memory leaks if DEBUG is on 
  if (gc_type != GC_LOCAL || n_capabilities == 1) {
      memInventory(DEBUG_gc);
  }
#endif

  // check sanity *before* GC
  IF_DEBUG(sanity, checkSanity (gc_type == GC_LOCAL && n_capabilities != 1,
                                rtsFalse /* before GC */,
                                major_gc, 
                                cap->no));

  // Prepare the young generations:
  if (gc_type == GC_LOCAL) {
      prepare_collected_gen(&all_generations[gct->index]);
  } else {
      for (n = 0; n < n_capabilities; n++) {
          prepare_collected_gen(&all_generations[n]);
      }
  }
  // Prepare the generatinos we're collecting, 1..N
  for (g = 1; g <= N; g++) {
      prepare_collected_gen(&old_generations[g]);
  }
  // Prepare the generations/steps that we're *not* collecting.
  for (g = N+1; g < RtsFlags.GcFlags.generations; g++) {
      prepare_uncollected_gen(gc_type, &old_generations[g]);
  }

  // Prepare the workspaces attached to this gc_thread
  prepare_gc_thread();

  /* -----------------------------------------------------------------------
   * follow all the roots that we know about:
   */

  // the main thread is running: this prevents any other threads from
  // exiting prematurely, so we can start them now.
  // NB. do this after the mutable lists have been saved above, otherwise
  // the other GC threads will be writing into the old mutable lists.
  inc_running();
  wakeup_gc_threads(gct->index, N);
  
  // scavenge the capability-private mutable lists.  This isn't part
  // of markSomeCapabilities() because markSomeCapabilities() can only
  // call back into the GC via mark_root() (due to the gct register
  // variable).
  traceEventGcWork(gct->cap);

  switch (gc_type) {
  case GC_SEQ:
      for (n = 0; n < n_capabilities; n++) {
          scavenge_capability_mut_lists(&capabilities[n]);
      }
      break;
#ifdef THREADED_RTS
  case GC_LOCAL:
      scavenge_capability_mut_lists_local(gct->cap);
      break;
  case GC_PAR:
      scavenge_capability_mut_lists_par(gct->cap);
      break;
#endif
  }

  // follow roots from the CAF list (used by GHCi)
  gct->evac_gen_ix = 0;
  markCAFs(mark_root, gct);

#if defined(RTS_USER_SIGNALS)
  // mark the signal handlers (signals should be already blocked)
  markSignalHandlers(mark_root, gct);
#endif

  // follow all the roots that the application knows about.
  gct->evac_gen_ix = 0;
  if (gc_type == GC_SEQ) {
      for (n = 0; n < n_capabilities; n++) {
          markCapability(mark_root, gct, &capabilities[n],
                         rtsTrue/*don't mark sparks*/);
      }
  } else {
      markCapability(mark_root, gct, cap, rtsTrue/*don't mark sparks*/);
  }

  markScheduler(mark_root, gct);

  // Mark the weak pointer list, and prepare to detect dead weak pointers.
  initWeakForGC();
  markWeakPtrList();

  // Mark the stable pointer table.
  if (gc_type != GC_LOCAL) markStablePtrTable(mark_root, gct);

  /* -------------------------------------------------------------------------
   * Repeatedly scavenge all the areas we know about until there's no
   * more scavenging to be done.
   */
  for (;;)
  {
      scavenge_until_all_done();
      // The other threads are now stopped.  We might recurse back to
      // here, but from now on this is the only thread.
      
      // must be last...  invariant is that everything is fully
      // scavenged at this point.
      if (gc_type == GC_LOCAL) { ACQUIRE_LOCK(&gc_local_mutex); }
      if (traverseWeakPtrList()) { // returns rtsTrue if evaced something 
	  inc_running();
          if (gc_type == GC_LOCAL) { RELEASE_LOCK(&gc_local_mutex); }
	  continue;
      }
      if (gc_type == GC_LOCAL) { RELEASE_LOCK(&gc_local_mutex); }

      // If we get to here, there's really nothing left to do.
      break;
  }

  if (gc_type == GC_PAR) {
      shutdown_gc_threads(gct->index);
  }

  // Now see which stable names are still alive.
  if (gc_type != GC_LOCAL) gcStablePtrTable();

#ifdef THREADED_RTS
  switch (gc_type)
  {
  case GC_LOCAL:
      // don't touch the spark pool for GC_LOCAL: other Capabilities may
      // be stealing from it.  It only contains global pointers, so we
      // are safe to ignore it.
      break;

  case GC_SEQ:
      for (n = 0; n < n_capabilities; n++) {
          pruneSparkQueue(&capabilities[n]);
      }
      break;

  case GC_PAR:
      pruneSparkQueue(gct->cap);
      break;
  }
#endif

#ifdef PROFILING
  // We call processHeapClosureForDead() on every closure destroyed during
  // the current garbage collection, so we invoke LdvCensusForDead().
  if (RtsFlags.ProfFlags.doHeapProfile == HEAP_BY_LDV
      || RtsFlags.ProfFlags.bioSelector != NULL)
    LdvCensusForDead(N);
#endif

  // NO MORE EVACUATION AFTER THIS POINT!

  // Two-space collector: free the old to-space.
  // g0->old_blocks is the old nursery
  // g0->blocks is to-space from the previous GC
  if (RtsFlags.GcFlags.generations == 1) {
      if (g0->blocks != NULL) {
	  freeChain_sync(g0->blocks);
	  g0->blocks = NULL;
      }
  }

  // Finally: compact or sweep the oldest generation.
  if (major_gc && oldest_gen->mark) {
      if (oldest_gen->compact) 
          compact(gct);
      else
          sweep(oldest_gen);
  }

  copied = 0;
  max_copied = 0;
  avg_copied = 0;
  { 
      nat i;
      if (n_gc_threads > 1) {
          for (i=0; i < n_gc_threads; i++) {
              debugTrace(DEBUG_gc,"thread %d:", i);
              debugTrace(DEBUG_gc,"   copied           %ld", gc_threads[i]->copied * sizeof(W_));
              debugTrace(DEBUG_gc,"   scanned          %ld", gc_threads[i]->scanned * sizeof(W_));
              debugTrace(DEBUG_gc,"   any_work         %ld", gc_threads[i]->any_work);
              debugTrace(DEBUG_gc,"   no_work          %ld", gc_threads[i]->no_work);
              debugTrace(DEBUG_gc,"   scav_find_work %ld",   gc_threads[i]->scav_find_work);
              copied += gc_threads[i]->copied;
              max_copied = stg_max(gc_threads[i]->copied, max_copied);
          }
          avg_copied = copied;
      } else {
          copied = gct->copied;
          max_copied = 0;
          avg_copied = 0;
      }
  }

  // Run through all the generations/steps and tidy up.
  // We're going to:
  //   - count the amount of "live" data (live_words, live_blocks)
  //   - count the amount of "copied" data in this GC (copied)
  //   - free from-space
  //   - make to-space the new from-space (set BF_EVACUATED on all blocks)
  //   - sweep the prim area
  //
  live_words = 0;
  live_blocks = 0;

  for (n = 0; n < total_generations; n++) {

    gen = &all_generations[n];
    g = gen->no;

    // someone else's local generation?
    if (gc_type == GC_LOCAL && isNonLocalGen(gen))
        continue;

    ACQUIRE_SPIN_LOCK(&gen->sync);

    if (g == N) {
      gen->collections++; // for stats 
      if (n_gc_threads > 1) gen->par_collections++;
    }

    // Count the mutable list as bytes "copied" for the purposes of
    // stats.  Every mutable list is copied during every GC.
    if (g > 0) {
	nat mut_list_size = 0;
        if (gc_type == GC_LOCAL) {
            mut_list_size = countOccupied(cap->mut_lists[g]);
        } else {
            for (n = 0; n < n_capabilities; n++) {
                mut_list_size += countOccupied(capabilities[n].mut_lists[g]);
            }
        }
	copied +=  mut_list_size;

	debugTrace(DEBUG_gc,
		   "mut_list_size: %lu (%d vars, %d arrays, %d MVARs, %d others)",
		   (unsigned long)(mut_list_size * sizeof(W_)),
		   mutlist_MUTVARS, mutlist_MUTARRS, mutlist_MVARS, mutlist_OTHERS);
    }

    bdescr *next, *prev;

    // for generations we collected... 
    if (g <= N) {

	/* free old memory and shift to-space into from-space for all
	 * the collected steps (except the allocation area).  These
	 * freed blocks will probaby be quickly recycled.
	 */
        if (gen->mark)
        {
            // tack the new blocks on the end of the existing blocks
            if (gen->old_blocks != NULL) {
                
                prev = NULL;
                for (bd = gen->old_blocks; bd != NULL; bd = next) {
                    
                    next = bd->link;
                    
                    if (!(bd->flags & BF_MARKED))
                    {
                        if (prev == NULL) {
                            gen->old_blocks = next;
                        } else {
                            prev->link = next;
                        }
                        freeGroup_sync(bd);
                        gen->n_old_blocks--;
                    }
                    else
                    {
                        gen->n_words += bd->free - bd->start;
                        
                        // NB. this step might not be compacted next
                        // time, so reset the BF_MARKED flags.
                        // They are set before GC if we're going to
                        // compact.  (search for BF_MARKED above).
                        bd->flags &= ~BF_MARKED;
                        
                        // between GCs, all blocks in the heap except
                        // for the nursery have the BF_EVACUATED flag set.
                        bd->flags |= BF_EVACUATED;
                        
                        prev = bd;
                    }
                }

                if (prev != NULL) {
                    prev->link = gen->blocks;
                    gen->blocks = gen->old_blocks;
                }
            }
            // add the new blocks to the block tally
            gen->n_blocks += gen->n_old_blocks;
            ASSERT(countBlocks(gen->blocks) == gen->n_blocks);
            ASSERT(countOccupied(gen->blocks) == gen->n_words);
        }
        else // not compacted
        {
            freeChain_sync(gen->old_blocks);

            if (N >= global_gen_no) {
                freeChain_sync(gen->prim_blocks);
                gen->prim_blocks   = NULL;
                gen->n_prim_blocks = 0;
                gen->n_prim_words  = 0;
            } else {
                sweepPrimArea(gen);
            }
            gen->n_prim_words = countOccupied(gen->prim_blocks);
        }

        gen->old_blocks = NULL;
        gen->n_old_blocks = 0;

        /* LARGE OBJECTS.  The current live large objects are chained on
         * scavenged_large, having been moved during garbage
         * collection from large_objects.  Any objects left on the
         * large_objects list are therefore dead, so we free them here.
         */
        freeChain_sync(gen->large_objects);
        gen->large_objects  = gen->scavenged_large_objects;
        gen->n_large_blocks = gen->n_scavenged_large_blocks;
        gen->n_new_large_words = 0;
    }
    else // for generations > N
    {
	/* For older generations, we need to append the
	 * scavenged_large_object list (i.e. large objects that have been
	 * promoted during this GC) to the large_object list for that step.
	 */
	for (bd = gen->scavenged_large_objects; bd; bd = next) {
            next = bd->link;
            dbl_link_onto(bd, &gen->large_objects);
	}
        
	// add the new blocks we promoted during this GC 
	gen->n_large_blocks += gen->n_scavenged_large_blocks;
    }

    ASSERT(countBlocks(gen->large_objects) == gen->n_large_blocks);

    gen->scavenged_large_objects = NULL;
    gen->n_scavenged_large_blocks = 0;

    // Count "live" data.  Do it here rather than in calcLiveWords
    // because we're inside the gen->sync lock.
    live_words  += genLiveWords(gen);
    live_blocks += genLiveBlocks(gen);

    // add in the partial blocks in the gen_workspaces, but ignore gen 0
    // if this is a local GC (we can't count another capability's part_list)
    if (gc_type == GC_LOCAL) {
        live_words  += gcThreadLiveWords(gct->index, gen->no);
        live_blocks += gcThreadLiveBlocks(gct->index, gen->no);
    } else {
        nat i;
        for (i = 0; i < n_capabilities; i++) {
            live_words  += gcThreadLiveWords(i, gen->no);
            live_blocks += gcThreadLiveBlocks(i, gen->no);
        }
    }

    RELEASE_SPIN_LOCK(&gen->sync);
  } // for all generations

  // update the max size of older generations after a major GC
  resize_generations();
  
<<<<<<< HEAD
  // Start a new pinned_object_block
  if (gc_type == GC_LOCAL) {
      cap->pinned_object_block = NULL;
  } else {
      for (n = 0; n < n_capabilities; n++) {
          capabilities[n].pinned_object_block = NULL;
      }
=======
  // Free the mark stack.
  if (mark_stack_top_bd != NULL) {
      debugTrace(DEBUG_gc, "mark stack: %d blocks",
                 countBlocks(mark_stack_top_bd));
      freeChain(mark_stack_top_bd);
>>>>>>> cc2ea98a
  }

  // Free the mark stack, leaving one block.
  freeMarkStack();
      
  // Free any bitmaps.
  for (g = 0; g < total_generations; g++) {
      gen = &all_generations[g];
      if (gct->gc_type == GC_LOCAL && isNonLocalGen(gen))
          continue;
      if (gen->bitmap != NULL) {
          freeGroup_sync(gen->bitmap);
          gen->bitmap = NULL;
      }
  }

  // Reset the nursery: make the blocks empty
  if (gc_type == GC_LOCAL) {
      allocated += clearNursery(cap->no);
  } else {
      allocated += clearNurseries();
  }

  resize_nursery(copied,N);

#ifdef PROFILING
  // resetStaticObjectForRetainerProfiling() must be called before
  // zeroing below.
  if (n_gc_threads > 1) {
      barf("profiling is currently broken with multi-threaded GC");
      // ToDo: fix the gct->scavenged_static_objects below
  }
  resetStaticObjectForRetainerProfiling(gct->scavenged_static_objects);
#endif

  // zero the scavenged static object list 
  if (major_gc) {
      nat i;
      if (gc_type == GC_SEQ) {
          zero_static_object_list(gct->scavenged_static_objects);
      } else {
          for (i = 0; i < n_gc_threads; i++) {
              zero_static_object_list(gc_threads[i]->scavenged_static_objects);
          }
      }
  }

  // Reset the nursery
  if (gc_type == GC_LOCAL) {
      resetNursery(cap->no);
  } else {
      resetNurseries();
  }

  // Update the stable pointer hash table.
  if (gc_type != GC_LOCAL) updateStablePtrTable(major_gc);

  // paranoia until I figure out how much of the following code can be
  // run concurrently...
  if (gc_type == GC_LOCAL) { ACQUIRE_LOCK(&gc_local_mutex); }

  // ok, GC over: tell the stats department what happened. 
  slop = live_blocks * BLOCK_SIZE_W - live_words;
  stat_endGC(gct, allocated, live_words,
             copied, N, max_copied, avg_copied, slop);

  // make sure our mut_lists don't point to anything local.  This step
  // also moves mut_list entries to the right mut_list if they ended
  // up on the wrong one during a GC_PAR.
  for (g = RtsFlags.GcFlags.generations-1; g > 0; g--) {
      if (gc_type == GC_LOCAL) {
          stash_mut_list (cap, g);
      } else {
          for (n = 0; n < n_capabilities; n++) {
              stash_mut_list (&capabilities[n], g);
          }
      }
  }                  
  if (gc_type == GC_LOCAL) {
      globalise_capability_mut_lists (cap);
  } else {
      RELEASE_SM_LOCK; // globalise acquires sm_mutex itself as needed
      for (n = 0; n < n_capabilities; n++) {
          globalise_capability_mut_lists (&capabilities[n]);
      }
      ACQUIRE_SM_LOCK;
  }

  // unlock the StablePtr table.  Must be before scheduleFinalizers(),
  // because a finalizer may call hs_free_fun_ptr() or
  // hs_free_stable_ptr(), both of which access the StablePtr table.
  if (gc_type != GC_LOCAL) stablePtrPostGC();

  // Start any pending finalizers.  Must be after
  // updateStablePtrTable() and stablePtrPostGC() (see #4221).
  if (gc_type != GC_LOCAL) { RELEASE_SM_LOCK; }
  scheduleFinalizers(cap, gct->old_weak_ptrs);
  if (gc_type != GC_LOCAL) { ACQUIRE_SM_LOCK; }

  // send exceptions to any threads which were about to die 
  if (gc_type != GC_LOCAL) {
      RELEASE_SM_LOCK;
      resurrectThreads(gct->resurrected_threads);
      ACQUIRE_SM_LOCK;
  } else {
      // we don't do this in local GC (yet)
      ASSERT(gct->resurrected_threads == END_TSO_QUEUE);
  }

  if (major_gc) {
      nat need, got;
      need = BLOCKS_TO_MBLOCKS(n_alloc_blocks);
      got = mblocks_allocated;
      /* If the amount of data remains constant, next major GC we'll
         require (F+1)*need. We leave (F+2)*need in order to reduce
         repeated deallocation and reallocation. */
      need = (RtsFlags.GcFlags.oldGenFactor + 2) * need;
      if (got > need) {
          returnMemoryToOS(got - need);
      }
  }

  // check sanity after GC
  IF_DEBUG(sanity, checkSanity (gc_type == GC_LOCAL && n_capabilities != 1, 
                                rtsTrue /* after GC */,
                                major_gc, 
                                cap->no));

  // extra GC trace info 
  IF_DEBUG(gc, statDescribeGens());

#ifdef DEBUG
  // symbol-table based profiling 
  /*  heapCensus(to_blocks); */ /* ToDo */
#endif

  // restore enclosing cost centre 
#ifdef PROFILING
  CCCS = prev_CCS;
#endif

#ifdef DEBUG
  // check for memory leaks if DEBUG is on 
  if (gc_type != GC_LOCAL || n_capabilities == 1) {
      // we can't account for blocks in another local heap, so only do this
      // when doing a global GC.
      memInventory(DEBUG_gc);
  }
#endif

#ifdef RTS_GTK_FRONTPANEL
  if (RtsFlags.GcFlags.frontpanel) {
      updateFrontPanelAfterGC( N, live );
  }
#endif

  // Guess which generation we'll collect *next* time
  next_gc_gen = determine_collect_gen();

#if defined(RTS_USER_SIGNALS)
  if (RtsFlags.MiscFlags.install_signal_handlers) {
    // unblock signals again
    unblockUserSignals();
  }
#endif

  if (gc_type == GC_LOCAL) {
      RELEASE_LOCK(&gc_local_mutex);
//      RELEASE_LOCK(&gct->local_gc_lock);
  } else {
      RELEASE_SM_LOCK;
  }

  gct->gc_type = GC_LOCAL; // always GC_LOCAL between collections

  SET_GCT(saved_gct);
}

/* -----------------------------------------------------------------------------
   allocate memory in a generation using the GC's data structures
   -------------------------------------------------------------------------- */

StgPtr allocateInGen (Capability *cap USED_IF_THREADS, nat gen_ix, nat size)
{
    StgPtr p;
    gen_workspace *ws;
    gc_thread *saved_gct;
    bdescr *bd;

    saved_gct = gct;
    SET_GCT(gc_threads[cap->no]);
    ASSERT(gct->gc_type == GC_LOCAL); // alloc_todo_block needs to know

    ws = &gct->gens[gen_ix];
    
    ASSERT(ws->todo_bd != NULL);

    p = ws->todo_free;
    ws->todo_free += size;

    if (ws->todo_free > ws->todo_lim) {
        bd = ws->todo_bd;
        if (ws->todo_lim + size <= bd->start + bd->blocks * BLOCK_SIZE_W) {
            ws->todo_lim = bd->start + bd->blocks * BLOCK_SIZE_W;
        } else {
            bd->link = ws->scavd_list;
            ws->scavd_list = bd;
            ws->n_scavd_blocks += bd->blocks;
            IF_DEBUG(sanity, 
                     ASSERT(countBlocks(ws->scavd_list) == ws->n_scavd_blocks));
            alloc_todo_block (ws, size);
            p = ws->todo_free;
            ws->todo_free += size;
        }
    }

    ASSERT(ws->todo_free >= ws->todo_bd->free && ws->todo_free <= ws->todo_lim);

    SET_GCT(saved_gct);

    return p;
}

/* -----------------------------------------------------------------------------
   Figure out which generation to collect, initialise N and major_gc.

   Also returns the total number of blocks in generations that will be
   collected.
   -------------------------------------------------------------------------- */

static nat
determine_collect_gen (void)
{
    nat g, i, blocks, prim_blocks;

    // count the number of prim blocks, and count this with the total
    // number of old-gen blocks for the purposes of deciding whether
    // to do an old-gen GC.  This avoids the prim area growing too
    // large, and seems to be a slight win in gc_bench.

    prim_blocks = 0;
    if (gct->gc_type == GC_LOCAL) {
        prim_blocks = all_generations[gct->index].n_prim_blocks;
        // XXX shouldn't we add n_prim_blocks from all the local heaps here?
    } else {
        for (i = 0; i < n_capabilities; i++) {
            prim_blocks += all_generations[i].n_prim_blocks;
        }
    }

    // we always collect at least gen 0
    for (g = RtsFlags.GcFlags.generations - 1; g > 0; g--) {

        blocks = old_generations[g].n_words / BLOCK_SIZE_W
               + old_generations[g].n_large_blocks
               + prim_blocks;

        if (blocks >= old_generations[g].max_blocks) 
            break;
    }

    return g;
}

    
/* -----------------------------------------------------------------------------
   Initialise the gc_thread structures.
   -------------------------------------------------------------------------- */

#define GC_THREAD_INACTIVE             0
#define GC_THREAD_STANDING_BY          1
#define GC_THREAD_RUNNING              2
#define GC_THREAD_WAITING_TO_CONTINUE  3

static void
init_gc_thread (gc_thread *t)
{
    t->static_objects = END_OF_STATIC_LIST;
    t->scavenged_static_objects = END_OF_STATIC_LIST;
    t->scan_bd = NULL;
    t->evac_gen_ix = 0;
    t->failed_to_evac = rtsFalse;
    t->eager_promotion = rtsTrue;
    t->thunk_selector_depth = 0;
    t->copied = 0;
    t->scanned = 0;
    t->any_work = 0;
    t->no_work = 0;
    t->scav_find_work = 0;
    t->resurrected_threads = NULL;
}

static void
new_gc_thread (nat n, gc_thread *t)
{
    nat g;
    gen_workspace *ws;

    t->cap = &capabilities[n];

#ifdef THREADED_RTS
    initSpinLock(&t->gc_spin);
    initSpinLock(&t->mut_spin);
    ACQUIRE_SPIN_LOCK(&t->gc_spin);
    t->wakeup = GC_THREAD_INACTIVE;  // starts true, so we can wait for the
                          // thread to start up, see wakeup_gc_threads
    initMutex(&t->local_gc_lock);
#endif

    t->index = n;
    t->localg0 = &all_generations[n];
    t->free_blocks = NULL;
    t->gc_count = 0;
    t->mut_lists = capabilities[t->index].mut_lists;

    // this counter is aggregated over the whole run
    t->globalised = 0;

    init_gc_thread(t);

    // The mark stack always has one block in it.
    t->mark_stack_bd         = allocBlock();
    t->mark_stack_top_bd     = t->mark_stack_bd;
    t->mark_stack_bd->link   = NULL;
    t->mark_stack_bd->u.back = NULL;
    t->mark_sp               = t->mark_stack_bd->start;

#ifdef USE_PAPI
    t->papi_events = -1;
#endif

    // always GC_LOCAL outside of a GC_SEQ or GC_PAR collection.
    t->gc_type = GC_LOCAL;

    // we need a workspace for every generation, even the local
    // generations of other Capabilities, in case we do a
    // single-threaded GC.
    for (g = 0; g < total_generations; g++)
    {
        ws = &t->gens[g];
        ws->gen = &all_generations[g];
        ASSERT(g == ws->gen->ix);
        ws->my_gct = t;
        
        // We want to call
        //   alloc_todo_block(ws,0);
        // but can't, because it uses gct which isn't set up at this point.
        // Hence, allocate a block for todo_bd manually:
        {
            bdescr *bd = allocBlock(); // no lock, locks aren't initialised yet
            initBdescr(bd, ws->gen, ws->gen->to);
            bd->flags = BF_EVACUATED;
            bd->u.scan = bd->free = bd->start;

            ws->todo_bd = bd;
            ws->todo_free = bd->free;
            ws->todo_lim = bd->start + BLOCK_SIZE_W;
        }

        ws->todo_q = newWSDeque(128);
        ws->todo_overflow = NULL;
        ws->n_todo_overflow = 0;
        ws->todo_large_objects = NULL;
        
        ws->part_list = NULL;
        ws->n_part_blocks = 0;

        ws->scavd_list = NULL;
        ws->n_scavd_blocks = 0;
    }
}


void
initGcThreads (void)
{
    if (gc_threads == NULL) {
#if defined(THREADED_RTS)
        nat i;
	gc_threads = stgMallocBytes (RtsFlags.ParFlags.nNodes * 
				     sizeof(gc_thread*), 
				     "alloc_gc_threads");

	for (i = 0; i < RtsFlags.ParFlags.nNodes; i++) {
            gc_threads[i] = 
                stgMallocBytes(sizeof(gc_thread) + 
                               total_generations * sizeof(gen_workspace),
                               "alloc_gc_threads");

            new_gc_thread(i, gc_threads[i]);
	}

        initMutex(&gc_local_mutex);
#else
        gc_threads = stgMallocBytes (sizeof(gc_thread*),"alloc_gc_threads");
	gc_threads[0] = gct;
        new_gc_thread(0,gc_threads[0]);
#endif
    }
}

void
freeGcThreads (void)
{
    nat g;
    if (gc_threads != NULL) {
#if defined(THREADED_RTS)
        nat i;
	for (i = 0; i < n_capabilities; i++) {
            for (g = 0; g < RtsFlags.GcFlags.generations; g++)
            {
                freeWSDeque(gc_threads[i]->gens[g].todo_q);
            }
            stgFree (gc_threads[i]);
	}
        stgFree (gc_threads);
#else
        for (g = 0; g < RtsFlags.GcFlags.generations; g++)
        {
            freeWSDeque(gc_threads[0]->gens[g].todo_q);
        }
        stgFree (gc_threads);
#endif
        gc_threads = NULL;
    }
}

/* ----------------------------------------------------------------------------
   Start GC threads
   ------------------------------------------------------------------------- */

static StgWord
inc_running (void)
{
    StgWord new;
    if (gct->gc_type != GC_PAR) return 1;
    new = atomic_inc(&gc_running_threads);
    ASSERT(new <= n_gc_threads);
    return new;
}

static StgWord
dec_running (void)
{
    if (gct->gc_type != GC_PAR) return 0;
    ASSERT(gc_running_threads != 0);
    return atomic_dec(&gc_running_threads);
}

static rtsBool
any_work (void)
{
    nat g;
    gen_workspace *ws;

    gct->any_work++;

    write_barrier();

    // scavenge objects in compacted generation
    if (!mark_stack_empty()) {
	return rtsTrue;
    }
    
    // Check for global work in any generation.  We don't need to
    // check for local work, because we have already exited
    // scavenge_loop(), which means there is no local work for this
    // thread.
    for (g = 0; g < total_generations; g++) {
        ws = &gct->gens[g];
        if (gct->gc_type == GC_LOCAL && isNonLocalGen(ws->gen))
            continue;
        if (ws->todo_large_objects) return rtsTrue;
        if (!looksEmptyWSDeque(ws->todo_q)) return rtsTrue;
        if (ws->todo_overflow) return rtsTrue;
    }

#if defined(THREADED_RTS)
    if (work_stealing) {
        nat n;
        int i;
        // look for work to steal
        for (n = 0; n < n_gc_threads; n++) {
            if (n == gct->index) continue;
            for (i = total_generations-1; i >= 0; i--) {
                // never steal from local heap:
                ws = &gc_threads[n]->gens[i];
                if (all_generations[i].is_local) continue;
                if (!looksEmptyWSDeque(ws->todo_q)) return rtsTrue;
            }
        }
    }
#endif

    gct->no_work++;
#if defined(THREADED_RTS)
    yieldThread();
#endif

    return rtsFalse;
}    

static void
scavenge_until_all_done (void)
{
    nat r;
	
loop:
#if defined(THREADED_RTS)
    if (gct->gc_type == GC_LOCAL) {
        scavenge_loop_local();
    }
    else if (n_gc_threads > 1) {
        scavenge_loop_par();
    } else {
        scavenge_loop();
    }
#else
    scavenge_loop();
#endif

    collect_gct_blocks();

    // scavenge_loop() only exits when there's no work to do
    r = dec_running();
    
    traceEventGcIdle(gct->cap);

    debugTrace(DEBUG_gc, "%d GC threads still running", r);
    
    while (gc_running_threads != 0) {
        // usleep(1);
        if (any_work()) {
            inc_running();
            traceEventGcWork(gct->cap);
            goto loop;
        }
        // any_work() does not remove the work from the queue, it
        // just checks for the presence of work.  If we find any,
        // then we increment gc_running_threads and go back to 
        // scavenge_loop() to perform any pending work.
    }
    
    traceEventGcDone(gct->cap);
}

#if defined(THREADED_RTS)

void
gcWorkerThread (Capability *cap)
{
    gc_thread *saved_gct;

    // necessary if we stole a callee-saves register for gct:
    saved_gct = gct;

    gct = gc_threads[cap->no];
    gct->gc_type = GC_PAR;

    // Wait until we're told to wake up
    RELEASE_SPIN_LOCK(&gct->mut_spin);
    gct->wakeup = GC_THREAD_STANDING_BY;
    debugTrace(DEBUG_gc, "GC thread %d standing by...", gct->index);
    ACQUIRE_SPIN_LOCK(&gct->gc_spin);
    
#ifdef USE_PAPI
    // start performance counters in this thread...
    if (gct->papi_events == -1) {
        papi_init_eventset(&gct->papi_events);
    }
    papi_thread_start_gc1_count(gct->papi_events);
#endif
    stat_gcWorkerThreadStart(gct);
    
    prepare_gc_thread();

    traceEventGcWork(gct->cap);

    // Every thread evacuates some roots.
    gct->evac_gen_ix = 0;
    markCapability(mark_root, gct, cap, rtsTrue/*prune sparks*/);
    scavenge_capability_mut_lists(cap);

    scavenge_until_all_done();
    
    // can't do this here, because we might have to shuffle entries
    // betwee mut_lists after parallel GC, so the main thread does it all.
    // globalise_mut_lists (cap);

#ifdef THREADED_RTS
    // Now that the whole heap is marked, we discard any sparks that
    // were found to be unreachable.  The main GC thread is currently
    // marking heap reachable via weak pointers, so it is
    // non-deterministic whether a spark will be retained if it is
    // only reachable via weak pointers.  To fix this problem would
    // require another GC barrier, which is too high a price.
    pruneSparkQueue(cap);
#endif

    // free this thread's mark stack.
    freeMarkStack();

    // record the time spent doing GC in the Task structure
    stat_gcWorkerThreadDone(gct);

#ifdef USE_PAPI
    // count events in this thread towards the GC totals
    papi_thread_stop_gc1_count(gct->papi_events);
#endif

    // Wait until we're told to continue
    RELEASE_SPIN_LOCK(&gct->gc_spin);
    gct->wakeup = GC_THREAD_WAITING_TO_CONTINUE;
    debugTrace(DEBUG_gc, "GC thread %d waiting to continue...", 
               gct->index);
    ACQUIRE_SPIN_LOCK(&gct->mut_spin);
    debugTrace(DEBUG_gc, "GC thread %d on my way...", gct->index);

    gct->gc_type = GC_LOCAL; // always GC_LOCAL between collections

    SET_GCT(saved_gct);
}

#endif

#if defined(THREADED_RTS)

void
waitForGcThreads (Capability *cap USED_IF_THREADS)
{
    const nat n_threads = RtsFlags.ParFlags.nNodes;
    const nat me = cap->no;
    nat i, j;
    rtsBool retry = rtsTrue;

    while(retry) {
        for (i=0; i < n_threads; i++) {
            if (i == me) continue;
            if (gc_threads[i]->wakeup != GC_THREAD_STANDING_BY) {
                prodCapability(&capabilities[i], cap->running_task);
            }
        }
        for (j=0; j < 10; j++) {
            retry = rtsFalse;
            for (i=0; i < n_threads; i++) {
                if (i == me) continue;
                write_barrier();
                setContextSwitches();
                if (gc_threads[i]->wakeup != GC_THREAD_STANDING_BY) {
                    retry = rtsTrue;
                }
            }
            if (!retry) break;
            yieldThread();
        }
    }
}

#endif // THREADED_RTS

static void
wakeup_gc_threads (nat me USED_IF_THREADS, nat N USED_IF_THREADS)
{
#if defined(THREADED_RTS)
    nat i;

    if (n_gc_threads == 1) return;

    for (i=0; i < n_gc_threads; i++) {
        if (i == me) continue;
	inc_running();
        debugTrace(DEBUG_gc, "waking up gc thread %d", i);
        gc_threads[i]->collect_gen = N;
        if (gc_threads[i]->wakeup != GC_THREAD_STANDING_BY) barf("wakeup_gc_threads");

	gc_threads[i]->wakeup = GC_THREAD_RUNNING;
        ACQUIRE_SPIN_LOCK(&gc_threads[i]->mut_spin);
        RELEASE_SPIN_LOCK(&gc_threads[i]->gc_spin);
    }
#endif
}

// After GC is complete, we must wait for all GC threads to enter the
// standby state, otherwise they may still be executing inside
// any_work(), and may even remain awake until the next GC starts.
static void
shutdown_gc_threads (nat me USED_IF_THREADS)
{
#if defined(THREADED_RTS)
    nat i;
    for (i=0; i < n_gc_threads; i++) {
        if (i == me) continue;
        while (gc_threads[i]->wakeup != GC_THREAD_WAITING_TO_CONTINUE) { write_barrier(); }
    }
#endif
}

#if defined(THREADED_RTS)
void
releaseGCThreads (Capability *cap USED_IF_THREADS)
{
    const nat n_threads = RtsFlags.ParFlags.nNodes;
    const nat me = cap->no;
    nat i;
    for (i=0; i < n_threads; i++) {
        if (i == me) continue;
        if (gc_threads[i]->wakeup != GC_THREAD_WAITING_TO_CONTINUE) 
            barf("releaseGCThreads");
        
        gc_threads[i]->wakeup = GC_THREAD_INACTIVE;
        ACQUIRE_SPIN_LOCK(&gc_threads[i]->gc_spin);
        RELEASE_SPIN_LOCK(&gc_threads[i]->mut_spin);
    }
}
#endif

/* ----------------------------------------------------------------------------
   Initialise a generation that is to be collected 
   ------------------------------------------------------------------------- */

static void
prepare_collected_gen (generation *gen)
{
    nat i, g, n;
    gen_workspace *ws;
    bdescr *bd, *next;

    // Throw away the current mutable list.  Invariant: the mutable
    // list always has at least one block; this means we can avoid a
    // check for NULL in recordMutable().
    g = gen->no;
    if (g != 0) {
        for (i = 0; i < n_capabilities; i++) {
            freeChain_sync(capabilities[i].mut_lists[g]);
	    capabilities[i].mut_lists[g] = allocBlock_sync();
	}
    }

    // we'll construct a new list of threads in this step
    // during GC, throw away the current list.
    gen->old_threads = gen->threads;
    gen->threads = END_TSO_QUEUE;

    // deprecate the existing blocks
    gen->old_blocks   = gen->blocks;
    gen->n_old_blocks = gen->n_blocks;
    gen->blocks       = NULL;
    gen->n_blocks     = 0;
    gen->n_words      = 0;
    gen->live_estimate = 0;

    // initialise the large object queues.
    ASSERT(gen->scavenged_large_objects == NULL);
    ASSERT(gen->n_scavenged_large_blocks == 0);
    
    // grab all the partial blocks stashed in the gc_thread workspaces and
    // move them to the old_blocks list of this gen.
    for (n = 0; n < n_capabilities; n++) {
        ws = &gc_threads[n]->gens[gen->ix];

        for (bd = ws->part_list; bd != NULL; bd = next) {
            next = bd->link;
            bd->link = gen->old_blocks;
            gen->old_blocks = bd;
            gen->n_old_blocks += bd->blocks;
        }
        ws->part_list = NULL;
        ws->n_part_blocks = 0;

        for (bd = ws->scavd_list; bd != NULL; bd = next) {
            next = bd->link;
            bd->link = gen->old_blocks;
            gen->old_blocks = bd;
            gen->n_old_blocks += bd->blocks;
        }
        ws->scavd_list = NULL;
        ws->n_scavd_blocks = 0;

        if (ws->todo_free != ws->todo_bd->start) {
            ws->todo_bd->free = ws->todo_free;
            ws->todo_bd->link = gen->old_blocks;
            gen->old_blocks = ws->todo_bd;
            gen->n_old_blocks += ws->todo_bd->blocks;
            alloc_todo_block(ws,0); // always has one block.
        }
    }

    // mark the small objects as from-space
    for (bd = gen->old_blocks; bd; bd = bd->link) {
        bd->flags &= ~BF_EVACUATED;
    }
    
    // mark the large objects as from-space
    for (bd = gen->large_objects; bd; bd = bd->link) {
        bd->flags &= ~BF_EVACUATED;
    }

    // if we're doing global GC, mark all the prim blocks as ordinary
    // blocks, so we'll copy them rather than marking.
    if (gct->collect_gen >= global_gen_no) {
        for (bd = gen->prim_blocks; bd; bd = bd->link) {
            bd->flags &= ~(BF_PRIM | BF_MARKED | BF_EVACUATED);
        }
    }

    // allocate the mark bitmap for any blocks that will be marked, as
    // opposed to copied, during this collection.
    {
        nat bitmap_size; // in bytes
        bdescr *bitmap_bdescr;
        StgWord *bitmap;
        bdescr *marked_blocks;
        nat n_marked_blocks;

        if (gen->mark) {
            ASSERT(gen->prim_blocks == NULL);
            marked_blocks = gen->old_blocks;
            n_marked_blocks = gen->n_old_blocks;
        } else if (gct->collect_gen < global_gen_no) {
            ASSERT(countBlocks(gen->prim_blocks) == gen->n_prim_blocks);
            marked_blocks = gen->prim_blocks;
            n_marked_blocks = gen->n_prim_blocks;
        } else {
            marked_blocks = NULL;
            n_marked_blocks = 0;
        }

        bitmap_size = n_marked_blocks * BLOCK_SIZE / (sizeof(W_)*BITS_PER_BYTE);

        if (bitmap_size > 0) {
            bitmap_bdescr = allocGroup_sync((lnat)BLOCK_ROUND_UP(bitmap_size) 
                                            / BLOCK_SIZE);
            gen->bitmap = bitmap_bdescr;
            bitmap = bitmap_bdescr->start;
            
            debugTrace(DEBUG_gc, "bitmap_size: %d, bitmap: %p",
                       bitmap_size, bitmap);
            
            // don't forget to fill it with zeros!
            memset(bitmap, 0, bitmap_size);
            
            // For each block in this step, point to its bitmap from the
            // block descriptor.
            for (bd = marked_blocks; bd != NULL; bd = bd->link) {
                bd->u.bitmap = bitmap;
                bitmap += BLOCK_SIZE_W / (sizeof(W_)*BITS_PER_BYTE);
		
                // Also at this point we set the BF_MARKED flag
                // for this block.  The invariant is that
                // BF_MARKED is always unset, except during GC
                // when it is set on those blocks which will be
                // compacted.
                if (!(bd->flags & BF_FRAGMENTED)) {
                    bd->flags |= BF_MARKED;
                }

                // BF_SWEPT should be marked only for blocks that are being
                // collected in sweep()
                bd->flags &= ~BF_SWEPT;
            }
        }
    }
}


/* ----------------------------------------------------------------------------
   Save the mutable lists in saved_mut_lists
   ------------------------------------------------------------------------- */

static void
stash_mut_list (Capability *cap, nat gen_no)
{
    cap->saved_mut_lists[gen_no] = cap->mut_lists[gen_no];
    cap->mut_lists[gen_no] = allocBlock_sync();
}

/* ----------------------------------------------------------------------------
   Initialise a generation that is *not* to be collected 
   ------------------------------------------------------------------------- */

static void
prepare_uncollected_gen (nat gc_type, generation *gen)
{
    nat i;

    ASSERT(gen->no > 0);

    // save the current mutable lists for this generation, and
    // allocate a fresh block for each one.  We'll traverse these
    // mutable lists as roots early on in the GC.
    if (gc_type == GC_LOCAL) {
        // for a local GC, we use the private mutable lists for this
        // capability only.
        stash_mut_list(gct->cap, gen->no);
    } else {
        // for a global GC, we use the private mutable lists of every
        // capability.
        for (i = 0; i < n_capabilities; i++) {
            stash_mut_list(&capabilities[i], gen->no);
        }

        // not necessarily true in GC_LOCAL:
        ASSERT(gen->scavenged_large_objects == NULL);
        ASSERT(gen->n_scavenged_large_blocks == 0);
    }

}

/* -----------------------------------------------------------------------------
   Initialise a gc_thread before GC
   -------------------------------------------------------------------------- */

void
prepare_gen_workspace (nat g)
{
    gen_workspace *ws;

    ws = &gct->gens[g];
	    
    ASSERT(looksEmptyWSDeque(ws->todo_q));
    ASSERT(ws->todo_large_objects == NULL);
    
    ASSERT(countBlocks(ws->part_list) == ws->n_part_blocks);
    ASSERT(countBlocks(ws->scavd_list) == ws->n_scavd_blocks);
    // scavd_list can be populated by globalise() during mutation.
    
    ASSERT(ws->todo_bd != NULL);

    // don't scavenge anything we allocated using allocateInGen
    // XXX there should be a better place for this
    ws->todo_bd->u.scan = ws->todo_free;
    
    ASSERT(ws->todo_overflow == NULL);
    ASSERT(ws->n_todo_overflow == 0);
}

static void
prepare_gc_thread (void)
{
    nat g;

    init_gc_thread(gct);

    // Initialise workspaces for all generations
    for (g = 0; g < total_generations; g++) {
        // If this gen is the local G0 for another Capability and
        // we're doing a local GC, then we don't bother allocating a
        // todo block.
        if (!(gct->gc_type == GC_LOCAL && isNonLocalGenIx(g))) {
            prepare_gen_workspace(g);
        }
    }
}

static void
collect_gct_blocks (void)
{
    nat g;
    gen_workspace *ws;
    bdescr *bd, *prev;
    
    for (g = 0; g < total_generations; g++) {
        ws = &gct->gens[g];
        
        // in GC_PAR and GC_SEQ we might evacuate objects in any part
        // of the heap, but in GC_LOCAL we can only touch our local
        // heap and the global heap.
        if (gct->gc_type == GC_LOCAL && isNonLocalGen(ws->gen))
            continue;

        // there may still be a block attached to ws->todo_bd;
        // leave it there to use next time.

        if (ws->scavd_list != NULL) {
            ACQUIRE_SPIN_LOCK(&ws->gen->sync);

            ASSERT(gct->scan_bd == NULL);
            ASSERT(countBlocks(ws->scavd_list) == ws->n_scavd_blocks);
        
            prev = NULL;
            for (bd = ws->scavd_list; bd != NULL; bd = bd->link) {
                ws->gen->n_words += bd->free - bd->start;
                prev = bd;
            }
            if (prev != NULL) {
                prev->link = ws->gen->blocks;
                ws->gen->blocks = ws->scavd_list;
            } 
            ws->gen->n_blocks += ws->n_scavd_blocks;

            ws->scavd_list = NULL;
            ws->n_scavd_blocks = 0;

            RELEASE_SPIN_LOCK(&ws->gen->sync);
        }
    }
}

/* -----------------------------------------------------------------------------
   Free excess blocks on the mark stack
   -------------------------------------------------------------------------- */

static void
freeMarkStack (void)
{
    if (gct->mark_stack_top_bd->link != NULL) {
        debugTrace(DEBUG_gc, "mark stack: %d blocks", 
                   countBlocks(gct->mark_stack_top_bd));
        freeChain_sync(gct->mark_stack_top_bd->link);
        gct->mark_stack_top_bd->link = NULL;
        ASSERT(gct->mark_stack_top_bd == gct->mark_stack_bd);
    }
}

/* -----------------------------------------------------------------------------
   Function we pass to evacuate roots.
   -------------------------------------------------------------------------- */

static void
mark_root(void *user USED_IF_THREADS, StgClosure **root)
{
    // we stole a register for gct, but this function is called from
    // *outside* the GC where the register variable is not in effect,
    // so we need to save and restore it here.  NB. only call
    // mark_root() from the main GC thread, otherwise gct will be
    // incorrect.
    gc_thread *saved_gct;
    saved_gct = gct;
    SET_GCT(user);
    
#ifdef THREADED_RTS
    if (gct->gc_type == GC_LOCAL) {
        evacuate_local(root);
    } else
#endif
    {
        evacuate(root);
    }
    
    SET_GCT(saved_gct);
}

/* -----------------------------------------------------------------------------
   Initialising the static object & mutable lists
   -------------------------------------------------------------------------- */

static void
zero_static_object_list(StgClosure* first_static)
{
    StgClosure* p, *prev;
  StgClosure* link;
  const StgInfoTable *info;

  for (p = first_static; p != END_OF_STATIC_LIST; p = link) {
    info = get_itbl(p);
    link = *STATIC_LINK(info, p);
    prev = p;
  }

  for (p = first_static; p != END_OF_STATIC_LIST; p = link) {
    info = get_itbl(p);
    link = *STATIC_LINK(info, p);
    *STATIC_LINK(info,p) = NULL;
  }
}

/* ----------------------------------------------------------------------------
   Reset the sizes of the older generations when we do a major
   collection.
  
   CURRENT STRATEGY: make all generations except zero the same size.
   We have to stay within the maximum heap size, and leave a certain
   percentage of the maximum heap size available to allocate into.
   ------------------------------------------------------------------------- */

static void
resize_generations (void)
{
    nat g;

    if (major_gc && RtsFlags.GcFlags.generations > 1) {
	nat live, size, min_alloc, words;
	const nat max  = RtsFlags.GcFlags.maxHeapSize;
	const nat gens = RtsFlags.GcFlags.generations;
	
	// live in the oldest generations
        if (oldest_gen->live_estimate != 0) {
            words = oldest_gen->live_estimate;
        } else {
            words = oldest_gen->n_words;
        }
        live = (words + BLOCK_SIZE_W - 1) / BLOCK_SIZE_W +
            oldest_gen->n_large_blocks;
	
        // default max size for all generations except zero
        if (RtsFlags.GcFlags.fixedAllocHeapSizeSuggestion)
        {
            size = (int)(RtsFlags.GcFlags.fixedAllocHeapSizeSuggestion
                         - live
                         - n_capabilities * RtsFlags.GcFlags.minAllocAreaSize)
                / (int)(2 * (gens - 1));
        }
        else
        {
            size = live * RtsFlags.GcFlags.oldGenFactor;
        }

        size = stg_max(size, RtsFlags.GcFlags.minOldGenSize);
	
        if (RtsFlags.GcFlags.heapSizeSuggestionAuto) {
            RtsFlags.GcFlags.heapSizeSuggestion = size;
        }

	// minimum size for generation zero
	min_alloc = stg_max((RtsFlags.GcFlags.pcFreeHeap * max) / 200,
			    RtsFlags.GcFlags.minAllocAreaSize);

	// Auto-enable compaction when the residency reaches a
	// certain percentage of the maximum heap size (default: 30%).
	if (RtsFlags.GcFlags.compact ||
            (max > 0 &&
             oldest_gen->n_blocks > 
             (RtsFlags.GcFlags.compactThreshold * max) / 100)) {
	    oldest_gen->mark = 1;
	    oldest_gen->compact = 1;
//	  debugBelch("compaction: on\n", live);
	} else {
	    oldest_gen->mark = 0;
	    oldest_gen->compact = 0;
//	  debugBelch("compaction: off\n", live);
	}

        if (RtsFlags.GcFlags.sweep) {
	    oldest_gen->mark = 1;
        }

	// if we're going to go over the maximum heap size, reduce the
	// size of the generations accordingly.  The calculation is
	// different if compaction is turned on, because we don't need
	// to double the space required to collect the old generation.
	if (max != 0) {
	    
	    // this test is necessary to ensure that the calculations
	    // below don't have any negative results - we're working
	    // with unsigned values here.
	    if (max < min_alloc) {
		heapOverflow();
	    }
	    
	    if (oldest_gen->compact) {
		if ( (size + (size - 1) * (gens - 2) * 2) + min_alloc > max ) {
		    size = (max - min_alloc) / ((gens - 1) * 2 - 1);
		}
	    } else {
		if ( (size * (gens - 1) * 2) + min_alloc > max ) {
		    size = (max - min_alloc) / ((gens - 1) * 2);
		}
	    }
	    
	    if (size < live) {
		heapOverflow();
	    }
	}
	
#if 0
	debugBelch("live: %d, min_alloc: %d, size : %d, max = %d\n", live,
		   min_alloc, size, max);
#endif
	
	for (g = 1; g < gens; g++) {
	    old_generations[g].max_blocks = size;
	}
    }
}

/* -----------------------------------------------------------------------------
   Calculate the new size of the nursery, and resize it.
   -------------------------------------------------------------------------- */

static void
resize_nursery (lnat copied, nat N)
{
    const lnat min_nursery = RtsFlags.GcFlags.minAllocAreaSize * n_capabilities;

    if (gct->gc_type == GC_LOCAL)
    {
        if (RtsFlags.GcFlags.heapSizeSuggestion == 0)
        {
            ACQUIRE_SM_LOCK; // needed due to use of allocGroup/freeGroup
            resizeNursery(gct->cap, RtsFlags.GcFlags.minAllocAreaSize);
            RELEASE_SM_LOCK;
        }
        else 
        {
            // we don't know how big the nursery was supposed
            // to be, so just leave it as is.  It might be a bit bigger than
            // before due to adding new large blocks and/or new blocks in
            // allocate(), but we'll resize at the next major GC.
            if (nurseries[gct->index].n_blocks < 
                RtsFlags.GcFlags.minAllocAreaSize) {
                ACQUIRE_SM_LOCK; // needed due to use of allocGroup/freeGroup
                resizeNursery(gct->cap, RtsFlags.GcFlags.minAllocAreaSize);
                RELEASE_SM_LOCK;
            }
        }
    }
    else if (RtsFlags.GcFlags.generations == 1)
    {   // Two-space collector:
	nat blocks;
    
	/* set up a new nursery.  Allocate a nursery size based on a
	 * function of the amount of live data (by default a factor of 2)
	 * Use the blocks from the old nursery if possible, freeing up any
	 * left over blocks.
	 *
	 * If we get near the maximum heap size, then adjust our nursery
	 * size accordingly.  If the nursery is the same size as the live
	 * data (L), then we need 3L bytes.  We can reduce the size of the
	 * nursery to bring the required memory down near 2L bytes.
	 * 
	 * A normal 2-space collector would need 4L bytes to give the same
	 * performance we get from 3L bytes, reducing to the same
	 * performance at 2L bytes.
	 */
	blocks = all_generations[0].n_blocks;
	
	if ( RtsFlags.GcFlags.maxHeapSize != 0 &&
	     blocks * RtsFlags.GcFlags.oldGenFactor * 2 > 
	     RtsFlags.GcFlags.maxHeapSize )
	{
	    long adjusted_blocks;  // signed on purpose 
	    int pc_free; 
	    
	    adjusted_blocks = (RtsFlags.GcFlags.maxHeapSize - 2 * blocks);
	    
	    debugTrace(DEBUG_gc, "near maximum heap size of 0x%x blocks, blocks = %d, adjusted to %ld", 
		       RtsFlags.GcFlags.maxHeapSize, blocks, adjusted_blocks);
	    
	    pc_free = adjusted_blocks * 100 / RtsFlags.GcFlags.maxHeapSize;
	    if (pc_free < RtsFlags.GcFlags.pcFreeHeap) /* might even * be < 0 */
	    {
		heapOverflow();
	    }
	    blocks = adjusted_blocks;
	}
	else
	{
	    blocks *= RtsFlags.GcFlags.oldGenFactor;
	    if (blocks < min_nursery)
	    {
		blocks = min_nursery;
	    }
	}
	resizeNurseries(blocks);
    }
    else  // Generational collector
    {
	/* 
	 * If the user has given us a suggested heap size, adjust our
	 * allocation area to make best use of the memory available.
	 */
	if (RtsFlags.GcFlags.heapSizeSuggestion)
	{
	    long blocks;
	    const nat needed = calcNeeded(); 	// approx blocks needed at next GC 
	    
	    /* Guess how much will be live in generation 0 step 0 next time.
	     * A good approximation is obtained by finding the
	     * percentage of g0 that was live at the last minor GC.
	     *
	     * We have an accurate figure for the amount of copied data in
	     * 'copied', but we must convert this to a number of blocks, with
	     * a small adjustment for estimated slop at the end of a block
	     * (- 10 words).
	     */
	    if (N == 0)
	    {
		g0_pcnt_kept = ((copied / (BLOCK_SIZE_W - 10)) * 100)
		    / countNurseryBlocks();
	    }
	    
	    /* Estimate a size for the allocation area based on the
	     * information available.  We might end up going slightly under
	     * or over the suggested heap size, but we should be pretty
	     * close on average.
	     *
	     * Formula:            suggested - needed
	     *                ----------------------------
	     *                    1 + g0_pcnt_kept/100
	     *
	     * where 'needed' is the amount of memory needed at the next
	     * collection for collecting all gens except g0.
	     */
	    blocks = 
		(((long)RtsFlags.GcFlags.heapSizeSuggestion - (long)needed) * 100) /
		(100 + (long)g0_pcnt_kept);
	    
	    if (blocks < (long)min_nursery) {
		blocks = min_nursery;
	    }
	    
	    resizeNurseries((nat)blocks);
	}
	else
	{
	    // we might have added extra large blocks to the nursery, so
	    // resize back to minAllocAreaSize again.
	    resizeNurseriesFixed(RtsFlags.GcFlags.minAllocAreaSize);
	}
    }
}

/* -----------------------------------------------------------------------------
   Sanity code for CAF garbage collection.

   With DEBUG turned on, we manage a CAF list in addition to the SRT
   mechanism.  After GC, we run down the CAF list and blackhole any
   CAFs which have been garbage collected.  This means we get an error
   whenever the program tries to enter a garbage collected CAF.

   Any garbage collected CAFs are taken off the CAF list at the same
   time. 
   -------------------------------------------------------------------------- */

#if 0 && defined(DEBUG)

static void
gcCAFs(void)
{
  StgClosure*  p;
  StgClosure** pp;
  const StgInfoTable *info;
  nat i;

  i = 0;
  p = caf_list;
  pp = &caf_list;

  while (p != NULL) {
    
    info = get_itbl(p);

    ASSERT(info->type == IND_STATIC);

    if (STATIC_LINK(info,p) == NULL) {
	debugTrace(DEBUG_gccafs, "CAF gc'd at 0x%04lx", (long)p);
	// black hole it 
	SET_INFO(p,&stg_BLACKHOLE_info);
	p = STATIC_LINK2(info,p);
	*pp = p;
    }
    else {
      pp = &STATIC_LINK2(info,p);
      p = *pp;
      i++;
    }

  }

  debugTrace(DEBUG_gccafs, "%d CAFs live", i); 
}
#endif<|MERGE_RESOLUTION|>--- conflicted
+++ resolved
@@ -658,21 +658,6 @@
   // update the max size of older generations after a major GC
   resize_generations();
   
-<<<<<<< HEAD
-  // Start a new pinned_object_block
-  if (gc_type == GC_LOCAL) {
-      cap->pinned_object_block = NULL;
-  } else {
-      for (n = 0; n < n_capabilities; n++) {
-          capabilities[n].pinned_object_block = NULL;
-      }
-=======
-  // Free the mark stack.
-  if (mark_stack_top_bd != NULL) {
-      debugTrace(DEBUG_gc, "mark stack: %d blocks",
-                 countBlocks(mark_stack_top_bd));
-      freeChain(mark_stack_top_bd);
->>>>>>> cc2ea98a
   }
 
   // Free the mark stack, leaving one block.
