--- conflicted
+++ resolved
@@ -1055,7 +1055,7 @@
           </row>
           <row>
             <entry><option>-XNullaryTypeClasses</option></entry>
-            <entry>Enable <link linkend="nullary-type-classes">nullary (no parameter) type classes</link>.</entry>
+            <entry>Deprecated, does nothing. <link linkend="nullary-type-classes">nullary (no parameter) type classes</link> are now enabled using <option>-XMultiParamTypeClasses</option>.</entry>
             <entry>dynamic</entry>
             <entry><option>-XNoNullaryTypeClasses</option></entry>
           </row>
@@ -1238,16 +1238,10 @@
             <entry><option>-XNoTupleSections</option></entry>
           </row>
           <row>
-<<<<<<< HEAD
             <entry><option>-XTypeFamilies</option></entry>
             <entry>Enable <link linkend="type-families">type families</link>.
               Implies <option>-XExplicitNamespaces</option>, <option>-XKindSignatures</option>
               and <option>-XMonoLocalBinds</option>.</entry>
-=======
-            <entry><option>-XNullaryTypeClasses</option></entry>
-            <entry>Deprecated, does nothing. <link linkend="nullary-type-classes">nullary (no parameter) type classes</link> are now enabled using <option>-XMultiParamTypeClasses</option>.</entry>
-            <entry>Enable <link linkend="nullary-type-classes">nullary (no parameter) type classes</link>.</entry>
->>>>>>> 7ac600d5
             <entry>dynamic</entry>
             <entry><option>-XNoTypeFamilies</option></entry>
           </row>
