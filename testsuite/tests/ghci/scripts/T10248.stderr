--- conflicted
+++ resolved
@@ -1,4 +1,3 @@
-<<<<<<< HEAD
 
 <interactive>:2:10: warning:
     Found hole: _ :: IO ()
@@ -16,20 +15,4 @@
       ‘Just <$> _’
     In a stmt of an interactive GHCi command:
       it <- ghciStepIO :: forall a. IO a -> IO a (Just <$> _)
-(deferred type error)
-=======
-
-<interactive>:2:10: error:
-    Found hole: _ :: f a
-    Where: ‘f’ is a rigid type variable bound by
-               the inferred type of it :: Functor f => f (Maybe a)
-               at <interactive>:2:1
-           ‘a’ is a rigid type variable bound by
-               the inferred type of it :: Functor f => f (Maybe a)
-               at <interactive>:2:1
-    In the second argument of ‘(<$>)’, namely ‘_’
-    In the expression: Just <$> _
-    In an equation for ‘it’: it = Just <$> _
-    Relevant bindings include
-      it :: f (Maybe a) (bound at <interactive>:2:1)
->>>>>>> 290def72
+(deferred type error)