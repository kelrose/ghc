--- conflicted
+++ resolved
@@ -1,104 +1,53 @@
-<<<<<<< HEAD
-TYPE SIGNATURES
-  bar :: forall w_ w_1. w_ -> (w_ -> w_1) -> w_1
-  foo :: forall w_a. (Show w_a, Enum w_a) => w_a -> String
-TYPE CONSTRUCTORS
-COERCION AXIOMS
-Dependent modules: []
-Dependent packages: [base-4.8.2.0, ghc-prim-0.4.0.0,
-                     integer-gmp-1.0.0.0]
-
-WarningWildcardInstantiations.hs:5:14: warning:
-    Found hole: _a :: w_a0
-    Where: ‘w_a0’ is a rigid type variable bound by
-                  the inferred type of
-                  foo :: (Enum w_a0, Show w_a0) => w_a0 -> String
-                  at WarningWildcardInstantiations.hs:6:1
-    In the type signature for ‘foo’: (Show _a, _) => _a -> _
-
-WarningWildcardInstantiations.hs:5:18: warning:
-    Found hole ‘_’ with inferred constraints: Enum w_a0
-    In the type signature for ‘foo’: (Show _a, _) => _a -> _
-
-WarningWildcardInstantiations.hs:5:30: warning:
-    Found hole: _ :: String
-    In the type signature for ‘foo’: (Show _a, _) => _a -> _
-
-WarningWildcardInstantiations.hs:8:8: warning:
-    Found hole: _ :: w_0
-    Where: ‘w_0’ is a rigid type variable bound by
-                 the inferred type of bar :: w_0 -> (w_0 -> w_1) -> w_1
-                 at WarningWildcardInstantiations.hs:9:1
-    In the type signature for ‘bar’: _ -> _ -> _
-
-WarningWildcardInstantiations.hs:8:13: warning:
-    Found hole: _ :: w_0 -> w_1
-    Where: ‘w_0’ is a rigid type variable bound by
-                 the inferred type of bar :: w_0 -> (w_0 -> w_1) -> w_1
-                 at WarningWildcardInstantiations.hs:9:1
-           ‘w_1’ is a rigid type variable bound by
-                 the inferred type of bar :: w_0 -> (w_0 -> w_1) -> w_1
-                 at WarningWildcardInstantiations.hs:9:1
-    In the type signature for ‘bar’: _ -> _ -> _
-
-WarningWildcardInstantiations.hs:8:18: warning:
-    Found hole: _ :: w_1
-    Where: ‘w_1’ is a rigid type variable bound by
-                 the inferred type of bar :: w_0 -> (w_0 -> w_1) -> w_1
-                 at WarningWildcardInstantiations.hs:9:1
-    In the type signature for ‘bar’: _ -> _ -> _
-=======
-TYPE SIGNATURES
-  bar :: forall t t1. t -> (t -> t1) -> t1
-  foo :: forall a. (Show a, Enum a) => a -> String
-TYPE CONSTRUCTORS
-COERCION AXIOMS
-Dependent modules: []
-Dependent packages: [base-4.8.2.0, ghc-prim-0.4.0.0,
-                     integer-gmp-1.0.0.0]
-
-WarningWildcardInstantiations.hs:5:14: warning:
-    Found type wildcard ‘_a’ standing for ‘a’
-    Where: ‘a’ is a rigid type variable bound by
-               the inferred type of foo :: (Enum a, Show a) => a -> String
-               at WarningWildcardInstantiations.hs:6:1
-    In the type signature for:
-      foo :: (Show _a, _) => _a -> _
-
-WarningWildcardInstantiations.hs:5:18: warning:
-    Found hole ‘_’ with inferred constraints: Enum a
-    In the type signature for:
-      foo :: (Show _a, _) => _a -> _
-
-WarningWildcardInstantiations.hs:5:30: warning:
-    Found type wildcard ‘_’ standing for ‘String’
-    In the type signature for:
-      foo :: (Show _a, _) => _a -> _
-
-WarningWildcardInstantiations.hs:8:8: warning:
-    Found type wildcard ‘_’ standing for ‘t’
-    Where: ‘t’ is a rigid type variable bound by
-               the inferred type of bar :: t -> (t -> t1) -> t1
-               at WarningWildcardInstantiations.hs:9:1
-    In the type signature for:
-      bar :: _ -> _ -> _
-
-WarningWildcardInstantiations.hs:8:13: warning:
-    Found type wildcard ‘_’ standing for ‘t -> t1’
-    Where: ‘t’ is a rigid type variable bound by
-               the inferred type of bar :: t -> (t -> t1) -> t1
-               at WarningWildcardInstantiations.hs:9:1
-           ‘t1’ is a rigid type variable bound by
-                the inferred type of bar :: t -> (t -> t1) -> t1
-                at WarningWildcardInstantiations.hs:9:1
-    In the type signature for:
-      bar :: _ -> _ -> _
-
-WarningWildcardInstantiations.hs:8:18: warning:
-    Found type wildcard ‘_’ standing for ‘t1’
-    Where: ‘t1’ is a rigid type variable bound by
-                the inferred type of bar :: t -> (t -> t1) -> t1
-                at WarningWildcardInstantiations.hs:9:1
-    In the type signature for:
-      bar :: _ -> _ -> _
->>>>>>> 64dba511
+TYPE SIGNATURES
+  bar :: forall t t1. t -> (t -> t1) -> t1
+  foo :: forall a. (Show a, Enum a) => a -> String
+TYPE CONSTRUCTORS
+COERCION AXIOMS
+Dependent modules: []
+Dependent packages: [base-4.8.2.0, ghc-prim-0.4.0.0,
+                     integer-gmp-1.0.0.0]
+
+WarningWildcardInstantiations.hs:5:14: warning:
+    Found type wildcard ‘_a’ standing for ‘a’
+    Where: ‘a’ is a rigid type variable bound by
+               the inferred type of foo :: (Enum a, Show a) => a -> String
+               at WarningWildcardInstantiations.hs:6:1
+    In the type signature for:
+      foo :: (Show _a, _) => _a -> _
+
+WarningWildcardInstantiations.hs:5:18: warning:
+    Found hole ‘_’ with inferred constraints: Enum a
+    In the type signature for:
+      foo :: (Show _a, _) => _a -> _
+
+WarningWildcardInstantiations.hs:5:30: warning:
+    Found type wildcard ‘_’ standing for ‘String’
+    In the type signature for:
+      foo :: (Show _a, _) => _a -> _
+
+WarningWildcardInstantiations.hs:8:8: warning:
+    Found type wildcard ‘_’ standing for ‘t’
+    Where: ‘t’ is a rigid type variable bound by
+               the inferred type of bar :: t -> (t -> t1) -> t1
+               at WarningWildcardInstantiations.hs:9:1
+    In the type signature for:
+      bar :: _ -> _ -> _
+
+WarningWildcardInstantiations.hs:8:13: warning:
+    Found type wildcard ‘_’ standing for ‘t -> t1’
+    Where: ‘t’ is a rigid type variable bound by
+               the inferred type of bar :: t -> (t -> t1) -> t1
+               at WarningWildcardInstantiations.hs:9:1
+           ‘t1’ is a rigid type variable bound by
+                the inferred type of bar :: t -> (t -> t1) -> t1
+                at WarningWildcardInstantiations.hs:9:1
+    In the type signature for:
+      bar :: _ -> _ -> _
+
+WarningWildcardInstantiations.hs:8:18: warning:
+    Found type wildcard ‘_’ standing for ‘t1’
+    Where: ‘t1’ is a rigid type variable bound by
+                the inferred type of bar :: t -> (t -> t1) -> t1
+                at WarningWildcardInstantiations.hs:9:1
+    In the type signature for:
+      bar :: _ -> _ -> _